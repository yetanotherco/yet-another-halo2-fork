//! This module contains an implementation of the polynomial commitment scheme
//! described in the [Halo][halo] paper.
//!
//! [halo]: https://eprint.iacr.org/2019/1021

use super::{Coeff, LagrangeCoeff, Polynomial, MSM};
use crate::arithmetic::{
    best_fft, best_multiexp, parallelize, CurveAffine, CurveExt, Engine, FieldExt, Group,
};
use crate::helpers::CurveRead;

use ff::{Field, PrimeField};
use group::{prime::PrimeCurveAffine, Curve, Group as _, GroupEncoding};
use rand_core::OsRng;
use std::marker::PhantomData;
use std::ops::{Add, AddAssign, Mul, MulAssign};

use std::io;

<<<<<<< HEAD
/// These are the prover parameters for the polynomial commitment scheme.
#[derive(Debug)]
=======
/// These are the public parameters for the polynomial commitment scheme.
#[derive(Clone, Debug)]
>>>>>>> 8ff5b1e3
pub struct Params<C: CurveAffine> {
    /// This is a common term used for deriving the amount of field elements `n = 1 << k`.
    /// Also known as the domain size.
    pub k: u32,
    /// This represents the amount of available field elements
    pub n: u64,
    pub(crate) g: Vec<C>,
    pub(crate) g_lagrange: Vec<C>,
<<<<<<< HEAD
    pub(crate) additional_data: Vec<u8>,
=======
    pub(crate) w: C,
    pub(crate) u: C,
>>>>>>> 8ff5b1e3
}

/// These are the verifier parameters for the polynomial commitment scheme.
#[derive(Debug)]
pub struct ParamsVerifier<E: Engine> {
    /// This is a common term used for deriving the amount of field elements `n = 1 << k`.
    /// Also known as the domain size.
    pub k: u32,
    /// This represents the amount of available field elements
    pub n: u64,
    pub(crate) g1: E::G1Affine,
    pub(crate) g2: E::G2Affine,
    pub(crate) s_g2: E::G2Affine,
    pub(crate) g_lagrange: Vec<E::G1Affine>,
}

#[cfg(test)]
mod tests {
    use pairing::arithmetic::CurveAffine;

    use super::Params;

    impl<C: CurveAffine> Params<C> {
        pub fn do_this() {}
    }
}

impl<C: CurveAffine> Params<C> {
    /// Initializes parameters for the curve, Draws random toxic point inside of the function
    /// MUST NOT be used in production
    pub fn unsafe_setup<E: Engine>(k: u32) -> Params<E::G1Affine> {
        // TODO: Make this function only available in test mod
        // Largest root of unity exponent of the Engine is `2^E::Scalar::S`, so we can
        // only support FFTs of polynomials below degree `2^E::Scalar::S`.
        assert!(k <= E::Scalar::S);
        let n: u64 = 1 << k;

        // Calculate g = [G1, [s] G1, [s^2] G1, ..., [s^(n-1)] G1] in parallel.
        let g1 = <E::G1Affine as PrimeCurveAffine>::generator();
        let s = E::Scalar::random(OsRng);

        let mut g_projective = vec![E::G1::group_zero(); n as usize];
        parallelize(&mut g_projective, |g, start| {
            let mut current_g: E::G1 = g1.into();
            current_g *= s.pow_vartime(&[start as u64]);
            for g in g.iter_mut() {
                *g = current_g;
                current_g *= s;
            }
        });

        let g = {
            let mut g = vec![E::G1Affine::identity(); n as usize];
            parallelize(&mut g, |g, starts| {
                E::G1::batch_normalize(&g_projective[starts..(starts + g.len())], g);
            });
            g
        };

        let mut g_lagrange_projective = vec![E::G1::group_zero(); n as usize];
        let mut root = E::Scalar::ROOT_OF_UNITY_INV.invert().unwrap();
        for _ in k..E::Scalar::S {
            root = root.square();
        }
        let n_inv = Option::<E::Scalar>::from(E::Scalar::from(n).invert())
            .expect("inversion should be ok for n = 1<<k");
        let multiplier = (s.pow_vartime(&[n as u64]) - E::Scalar::one()) * n_inv;
        parallelize(&mut g_lagrange_projective, |g, start| {
            for (idx, g) in g.iter_mut().enumerate() {
                let offset = start + idx;
                let root_pow = root.pow_vartime(&[offset as u64]);
                let scalar = multiplier * root_pow * (s - root_pow).invert().unwrap();
                *g = g1 * scalar;
            }
        });

        let g_lagrange = {
            let mut g_lagrange = vec![E::G1Affine::identity(); n as usize];
            parallelize(&mut g_lagrange, |g_lagrange, starts| {
                E::G1::batch_normalize(
                    &g_lagrange_projective[starts..(starts + g_lagrange.len())],
                    g_lagrange,
                );
            });
            drop(g_lagrange_projective);
            g_lagrange
        };

<<<<<<< HEAD
        let g2 = <E::G2Affine as PrimeCurveAffine>::generator();
        let s_g2 = g2 * s;
        let additional_data = Vec::from(s_g2.to_bytes().as_ref());
=======
        let hasher = C::CurveExt::hash_to_curve("Halo2-Parameters");
        let w = hasher(&[1]).to_affine();
        let u = hasher(&[2]).to_affine();

>>>>>>> 8ff5b1e3
        Params {
            k,
            n,
            g,
            g_lagrange,
<<<<<<< HEAD
            additional_data,
=======
            w,
            u,
>>>>>>> 8ff5b1e3
        }
    }

    /// This computes a commitment to a polynomial described by the provided
    /// slice of coefficients. The commitment will be blinded by the blinding
    /// factor `r`.
<<<<<<< HEAD
    pub fn commit(&self, poly: &Polynomial<C::Scalar, Coeff>) -> C::Curve {
        let mut scalars = Vec::with_capacity(poly.len());
        scalars.extend(poly.iter());
        let bases = &self.g;
        let size = scalars.len();
        assert!(bases.len() >= size);
        best_multiexp(&scalars, &bases[0..size])
=======
    pub fn commit(&self, poly: &Polynomial<C::Scalar, Coeff>, r: Blind<C::Scalar>) -> C::Curve {
        let mut tmp_scalars = Vec::with_capacity(poly.len() + 1);
        let mut tmp_bases = Vec::with_capacity(poly.len() + 1);

        tmp_scalars.extend(poly.iter());
        tmp_scalars.push(r.0);

        tmp_bases.extend(self.g.iter());
        tmp_bases.push(self.w);

        best_multiexp::<C>(&tmp_scalars, &tmp_bases)
>>>>>>> 8ff5b1e3
    }

    /// This commits to a polynomial using its evaluations over the $2^k$ size
    /// evaluation domain. The commitment will be blinded by the blinding factor
    /// `r`.
<<<<<<< HEAD
    pub fn commit_lagrange(&self, poly: &Polynomial<C::Scalar, LagrangeCoeff>) -> C::Curve {
        let mut scalars = Vec::with_capacity(poly.len());
        scalars.extend(poly.iter());
        let bases = &self.g_lagrange;
        let size = scalars.len();
        assert!(bases.len() >= size);
        best_multiexp(&scalars, &bases[0..size])
=======
    pub fn commit_lagrange(
        &self,
        poly: &Polynomial<C::Scalar, LagrangeCoeff>,
        r: Blind<C::Scalar>,
    ) -> C::Curve {
        let mut tmp_scalars = Vec::with_capacity(poly.len() + 1);
        let mut tmp_bases = Vec::with_capacity(poly.len() + 1);

        tmp_scalars.extend(poly.iter());
        tmp_scalars.push(r.0);

        tmp_bases.extend(self.g_lagrange.iter());
        tmp_bases.push(self.w);

        best_multiexp::<C>(&tmp_scalars, &tmp_bases)
>>>>>>> 8ff5b1e3
    }

    /// Generates an empty multiscalar multiplication struct using the
    /// appropriate params.
    pub fn empty_msm(&self) -> MSM<C> {
        MSM::new()
    }

    /// Getter for g generators
    pub fn get_g(&self) -> Vec<C> {
        self.g.clone()
    }

    /// Writes params to a buffer.
    pub fn write<W: io::Write>(&self, writer: &mut W) -> io::Result<()> {
        writer.write_all(&self.k.to_le_bytes())?;
        for el in &self.g {
            writer.write_all(el.to_bytes().as_ref())?;
        }
        for el in &self.g_lagrange {
            writer.write_all(el.to_bytes().as_ref())?;
        }
<<<<<<< HEAD
        let additional_data_len = self.additional_data.len() as u32;
        writer.write_all(&additional_data_len.to_le_bytes())?;
        writer.write_all(&self.additional_data)?;
=======
        writer.write_all(self.w.to_bytes().as_ref())?;
        writer.write_all(self.u.to_bytes().as_ref())?;

>>>>>>> 8ff5b1e3
        Ok(())
    }

    /// Reads params from a buffer.
    pub fn read<R: io::Read>(mut reader: R) -> io::Result<Self> {
        let mut k = [0u8; 4];
        reader.read_exact(&mut k[..])?;
        let k = u32::from_le_bytes(k);
        let n = 1 << k;

        let load_points_from_file_parallelly = |reader: &mut R| -> io::Result<Vec<C>> {
            let mut points_compressed: Vec<C::Repr> = vec![C::Repr::default(); n];
            for points_compressed in points_compressed.iter_mut() {
                reader.read_exact((*points_compressed).as_mut())?;
            }

            let mut points = vec![C::default(); n];
            parallelize(&mut points, |points, chunks| {
                for (i, point) in points.iter_mut().enumerate() {
                    *point = Option::from(C::from_bytes(&points_compressed[chunks + i])).unwrap();
                }
            });
            Ok(points)
        };

        let g = load_points_from_file_parallelly(&mut reader)?;
        let g_lagrange = load_points_from_file_parallelly(&mut reader)?;

<<<<<<< HEAD
        let mut additional_data_len = [0u8; 4];
        reader.read_exact(&mut additional_data_len[..])?;
        let additional_data_len = u32::from_le_bytes(additional_data_len);
        let mut additional_data = vec![0u8; additional_data_len as usize];

        reader.read_exact(&mut additional_data[..])?;
=======
        let w = C::read(reader)?;
        let u = C::read(reader)?;
>>>>>>> 8ff5b1e3

        Ok(Params {
            k,
            n: n as u64,
            g,
            g_lagrange,
<<<<<<< HEAD
            additional_data,
        })
    }

    /// Returns verifier params with size of Lagrange bases equal to number of public inputs
    pub fn verifier<E: Engine<G1Affine = C>>(
        &self,
        public_inputs_size: usize,
    ) -> io::Result<ParamsVerifier<E>> {
        assert!(public_inputs_size < self.n as usize);
        let g_lagrange = self.g_lagrange[..public_inputs_size].to_vec();
        let g2 = <E::G2Affine as PrimeCurveAffine>::generator();

        let additional_data = self.additional_data.clone();

        let s_g2 = E::G2Affine::read(&mut additional_data.as_slice())?;

        Ok(ParamsVerifier {
            k: self.k,
            n: self.n,
            g1: self.g[0],
            g_lagrange,
            g2,
            s_g2,
=======
            w,
            u,
>>>>>>> 8ff5b1e3
        })
    }
}

/// Wrapper type around a blinding factor.
#[derive(Copy, Clone, Eq, PartialEq, Debug)]
pub struct Blind<F>(pub F);

impl<F: FieldExt> Default for Blind<F> {
    fn default() -> Self {
        Blind(F::one())
    }
}

impl<F: FieldExt> Add for Blind<F> {
    type Output = Self;

    fn add(self, rhs: Blind<F>) -> Self {
        Blind(self.0 + rhs.0)
    }
}

impl<F: FieldExt> Mul for Blind<F> {
    type Output = Self;

    fn mul(self, rhs: Blind<F>) -> Self {
        Blind(self.0 * rhs.0)
    }
}

impl<F: FieldExt> AddAssign for Blind<F> {
    fn add_assign(&mut self, rhs: Blind<F>) {
        self.0 += rhs.0;
    }
}

impl<F: FieldExt> MulAssign for Blind<F> {
    fn mul_assign(&mut self, rhs: Blind<F>) {
        self.0 *= rhs.0;
    }
}

impl<F: FieldExt> AddAssign<F> for Blind<F> {
    fn add_assign(&mut self, rhs: F) {
        self.0 += rhs;
    }
}

impl<F: FieldExt> MulAssign<F> for Blind<F> {
    fn mul_assign(&mut self, rhs: F) {
        self.0 *= rhs;
    }
}

impl<E: Engine> ParamsVerifier<E> {
    /// Returns maximum public input size allowed
    pub fn public_inputs_size(&self) -> usize {
        self.g_lagrange.len()
    }

    /// Generates an empty multiscalar multiplication struct using the
    /// appropriate params.
    pub fn empty_msm(&self) -> MSM<E::G1Affine> {
        MSM::new()
    }

    /// Commits to a polynomial using its evaluations over the $2^k$ size
    /// evaluation domain.
    pub fn commit_lagrange(&self, scalars: Vec<E::Scalar>) -> E::G1 {
        let bases = &self.g_lagrange;
        let size = scalars.len();
        assert!(bases.len() >= size);
        best_multiexp(&scalars, &bases[0..size])
    }

    /// Writes params to a buffer.
    pub fn write<W: io::Write>(&self, writer: &mut W) -> io::Result<()> {
        writer.write_all(&self.k.to_le_bytes())?;
        let public_inputs_size = self.public_inputs_size() as u32;
        writer.write_all(&public_inputs_size.to_le_bytes())?;

        writer.write_all(self.g1.to_bytes().as_ref())?;
        writer.write_all(self.g2.to_bytes().as_ref())?;
        writer.write_all(self.s_g2.to_bytes().as_ref())?;
        for el in &self.g_lagrange {
            writer.write_all(el.to_bytes().as_ref())?;
        }
        Ok(())
    }

    /// Reads params from a buffer.
    pub fn read<R: io::Read>(mut reader: R) -> io::Result<Self> {
        let mut k = [0u8; 4];
        reader.read_exact(&mut k[..])?;
        let k = u32::from_le_bytes(k);

        let mut public_inputs_size = [0u8; 4];
        reader.read_exact(&mut public_inputs_size[..])?;
        let public_inputs_size = u32::from_le_bytes(public_inputs_size);

        let n = 1 << k;

        let g1 = E::G1Affine::read(&mut reader)?;
        let g2 = E::G2Affine::read(&mut reader)?;
        let s_g2 = E::G2Affine::read(&mut reader)?;
        let g_lagrange: Vec<E::G1Affine> = (0..public_inputs_size)
            .map(|_| E::G1Affine::read(&mut reader))
            .collect::<Result<_, _>>()?;

        Ok(ParamsVerifier {
            k,
            n,
            g1,
            g2,
            s_g2,
            g_lagrange,
        })
    }
}

#[cfg(test)]
use pairing::bn256::{Bn256, Fr, G1Affine};

#[test]
fn test_parameter_serialization() {
    const K: u32 = 4;

    let params0: Params<G1Affine> = Params::<G1Affine>::unsafe_setup::<Bn256>(K);

    let mut data: Vec<u8> = Vec::new();
    params0.write(&mut data).unwrap();
    let params1: Params<G1Affine> = Params::read(&data[..]).unwrap();

    assert_eq!(params0.k, params1.k);
    assert_eq!(params0.n, params1.n);
    assert_eq!(params0.g.len(), params1.g.len());
    assert_eq!(params0.g_lagrange.len(), params1.g_lagrange.len());

    assert_eq!(params0.g, params1.g);
    assert_eq!(params0.g_lagrange, params1.g_lagrange);
    assert_eq!(params0.additional_data, params1.additional_data);

    let public_inputs_size = 2;
    let verifier_params0: ParamsVerifier<Bn256> = params0.verifier(public_inputs_size).unwrap();

    assert_eq!(verifier_params0.k, params1.k);
    assert_eq!(verifier_params0.n, params1.n);
    assert_eq!(verifier_params0.g_lagrange.len(), public_inputs_size);
    assert_eq!(
        verifier_params0.s_g2.to_bytes().as_ref(),
        params0.additional_data
    );

    let mut data: Vec<u8> = Vec::new();
    verifier_params0.write(&mut data).unwrap();
    let verifier_params1: ParamsVerifier<Bn256> = ParamsVerifier::read(&data[..]).unwrap();
    assert_eq!(verifier_params0.k, verifier_params1.k);
    assert_eq!(verifier_params0.n, verifier_params1.n);
    assert_eq!(verifier_params0.g1, verifier_params1.g1);
    assert_eq!(verifier_params0.g2, verifier_params1.g2);
    assert_eq!(verifier_params0.s_g2, verifier_params1.s_g2);
    assert_eq!(verifier_params0.g_lagrange, verifier_params1.g_lagrange);
}

#[test]
fn test_commit_lagrange() {
    const K: u32 = 6;

    let params: Params<G1Affine> = Params::<G1Affine>::unsafe_setup::<Bn256>(K);
    let domain = super::EvaluationDomain::new(1, K);

    let mut a = domain.empty_lagrange();

    for (i, a) in a.iter_mut().enumerate() {
        *a = Fr::from(i as u64);
    }

    let b = domain.lagrange_to_coeff(a.clone());
    assert_eq!(params.commit(&b), params.commit_lagrange(&a));
}<|MERGE_RESOLUTION|>--- conflicted
+++ resolved
@@ -3,121 +3,96 @@
 //!
 //! [halo]: https://eprint.iacr.org/2019/1021
 
-use super::{Coeff, LagrangeCoeff, Polynomial, MSM};
+use super::{Coeff, LagrangeCoeff, Polynomial};
 use crate::arithmetic::{
-    best_fft, best_multiexp, parallelize, CurveAffine, CurveExt, Engine, FieldExt, Group,
+    best_fft, best_multiexp, parallelize, CurveAffine, CurveExt, FieldExt, Group,
 };
 use crate::helpers::CurveRead;
 
 use ff::{Field, PrimeField};
-use group::{prime::PrimeCurveAffine, Curve, Group as _, GroupEncoding};
-use rand_core::OsRng;
-use std::marker::PhantomData;
+use group::{prime::PrimeCurveAffine, Curve, Group as _};
 use std::ops::{Add, AddAssign, Mul, MulAssign};
 
+mod msm;
+mod prover;
+mod verifier;
+
+pub use msm::MSM;
+pub use prover::create_proof;
+pub use verifier::{verify_proof, Accumulator, Guard};
+
 use std::io;
 
-<<<<<<< HEAD
-/// These are the prover parameters for the polynomial commitment scheme.
-#[derive(Debug)]
-=======
 /// These are the public parameters for the polynomial commitment scheme.
 #[derive(Clone, Debug)]
->>>>>>> 8ff5b1e3
 pub struct Params<C: CurveAffine> {
-    /// This is a common term used for deriving the amount of field elements `n = 1 << k`.
-    /// Also known as the domain size.
-    pub k: u32,
-    /// This represents the amount of available field elements
-    pub n: u64,
+    pub(crate) k: u32,
+    pub(crate) n: u64,
     pub(crate) g: Vec<C>,
     pub(crate) g_lagrange: Vec<C>,
-<<<<<<< HEAD
-    pub(crate) additional_data: Vec<u8>,
-=======
     pub(crate) w: C,
     pub(crate) u: C,
->>>>>>> 8ff5b1e3
-}
-
-/// These are the verifier parameters for the polynomial commitment scheme.
-#[derive(Debug)]
-pub struct ParamsVerifier<E: Engine> {
-    /// This is a common term used for deriving the amount of field elements `n = 1 << k`.
-    /// Also known as the domain size.
-    pub k: u32,
-    /// This represents the amount of available field elements
-    pub n: u64,
-    pub(crate) g1: E::G1Affine,
-    pub(crate) g2: E::G2Affine,
-    pub(crate) s_g2: E::G2Affine,
-    pub(crate) g_lagrange: Vec<E::G1Affine>,
-}
-
-#[cfg(test)]
-mod tests {
-    use pairing::arithmetic::CurveAffine;
-
-    use super::Params;
-
-    impl<C: CurveAffine> Params<C> {
-        pub fn do_this() {}
-    }
 }
 
 impl<C: CurveAffine> Params<C> {
-    /// Initializes parameters for the curve, Draws random toxic point inside of the function
-    /// MUST NOT be used in production
-    pub fn unsafe_setup<E: Engine>(k: u32) -> Params<E::G1Affine> {
-        // TODO: Make this function only available in test mod
-        // Largest root of unity exponent of the Engine is `2^E::Scalar::S`, so we can
-        // only support FFTs of polynomials below degree `2^E::Scalar::S`.
-        assert!(k <= E::Scalar::S);
+    /// Initializes parameters for the curve, given a random oracle to draw
+    /// points from.
+    pub fn new(k: u32) -> Self {
+        // This is usually a limitation on the curve, but we also want 32-bit
+        // architectures to be supported.
+        assert!(k < 32);
+
+        // In src/arithmetic/fields.rs we ensure that usize is at least 32 bits.
+
         let n: u64 = 1 << k;
 
-        // Calculate g = [G1, [s] G1, [s^2] G1, ..., [s^(n-1)] G1] in parallel.
-        let g1 = <E::G1Affine as PrimeCurveAffine>::generator();
-        let s = E::Scalar::random(OsRng);
-
-        let mut g_projective = vec![E::G1::group_zero(); n as usize];
-        parallelize(&mut g_projective, |g, start| {
-            let mut current_g: E::G1 = g1.into();
-            current_g *= s.pow_vartime(&[start as u64]);
-            for g in g.iter_mut() {
-                *g = current_g;
-                current_g *= s;
-            }
-        });
+        let g_projective = {
+            let mut g = Vec::with_capacity(n as usize);
+            g.resize(n as usize, C::Curve::identity());
+
+            parallelize(&mut g, move |g, start| {
+                let hasher = C::CurveExt::hash_to_curve("Halo2-Parameters");
+
+                for (i, g) in g.iter_mut().enumerate() {
+                    let i = (i + start) as u32;
+
+                    let mut message = [0u8; 5];
+                    message[1..5].copy_from_slice(&i.to_le_bytes());
+
+                    *g = hasher(&message);
+                }
+            });
+
+            g
+        };
 
         let g = {
-            let mut g = vec![E::G1Affine::identity(); n as usize];
+            let mut g = vec![C::identity(); n as usize];
             parallelize(&mut g, |g, starts| {
-                E::G1::batch_normalize(&g_projective[starts..(starts + g.len())], g);
+                C::Curve::batch_normalize(&g_projective[starts..(starts + g.len())], g);
             });
             g
         };
 
-        let mut g_lagrange_projective = vec![E::G1::group_zero(); n as usize];
-        let mut root = E::Scalar::ROOT_OF_UNITY_INV.invert().unwrap();
-        for _ in k..E::Scalar::S {
-            root = root.square();
+        // Let's evaluate all of the Lagrange basis polynomials
+        // using an inverse FFT.
+        let mut alpha_inv = <<C as PrimeCurveAffine>::Curve as Group>::Scalar::ROOT_OF_UNITY_INV;
+        for _ in k..C::Scalar::S {
+            alpha_inv = alpha_inv.square();
         }
-        let n_inv = Option::<E::Scalar>::from(E::Scalar::from(n).invert())
-            .expect("inversion should be ok for n = 1<<k");
-        let multiplier = (s.pow_vartime(&[n as u64]) - E::Scalar::one()) * n_inv;
-        parallelize(&mut g_lagrange_projective, |g, start| {
-            for (idx, g) in g.iter_mut().enumerate() {
-                let offset = start + idx;
-                let root_pow = root.pow_vartime(&[offset as u64]);
-                let scalar = multiplier * root_pow * (s - root_pow).invert().unwrap();
-                *g = g1 * scalar;
+        let mut g_lagrange_projective = g_projective;
+        best_fft(&mut g_lagrange_projective, alpha_inv, k);
+        let minv = C::Scalar::TWO_INV.pow_vartime(&[k as u64, 0, 0, 0]);
+        parallelize(&mut g_lagrange_projective, |g, _| {
+            for g in g.iter_mut() {
+                *g *= minv;
             }
         });
 
         let g_lagrange = {
-            let mut g_lagrange = vec![E::G1Affine::identity(); n as usize];
+            let mut g_lagrange = vec![C::identity(); n as usize];
             parallelize(&mut g_lagrange, |g_lagrange, starts| {
-                E::G1::batch_normalize(
+                C::Curve::batch_normalize(
                     &g_lagrange_projective[starts..(starts + g_lagrange.len())],
                     g_lagrange,
                 );
@@ -126,42 +101,23 @@
             g_lagrange
         };
 
-<<<<<<< HEAD
-        let g2 = <E::G2Affine as PrimeCurveAffine>::generator();
-        let s_g2 = g2 * s;
-        let additional_data = Vec::from(s_g2.to_bytes().as_ref());
-=======
         let hasher = C::CurveExt::hash_to_curve("Halo2-Parameters");
         let w = hasher(&[1]).to_affine();
         let u = hasher(&[2]).to_affine();
 
->>>>>>> 8ff5b1e3
         Params {
             k,
             n,
             g,
             g_lagrange,
-<<<<<<< HEAD
-            additional_data,
-=======
             w,
             u,
->>>>>>> 8ff5b1e3
         }
     }
 
     /// This computes a commitment to a polynomial described by the provided
     /// slice of coefficients. The commitment will be blinded by the blinding
     /// factor `r`.
-<<<<<<< HEAD
-    pub fn commit(&self, poly: &Polynomial<C::Scalar, Coeff>) -> C::Curve {
-        let mut scalars = Vec::with_capacity(poly.len());
-        scalars.extend(poly.iter());
-        let bases = &self.g;
-        let size = scalars.len();
-        assert!(bases.len() >= size);
-        best_multiexp(&scalars, &bases[0..size])
-=======
     pub fn commit(&self, poly: &Polynomial<C::Scalar, Coeff>, r: Blind<C::Scalar>) -> C::Curve {
         let mut tmp_scalars = Vec::with_capacity(poly.len() + 1);
         let mut tmp_bases = Vec::with_capacity(poly.len() + 1);
@@ -173,21 +129,11 @@
         tmp_bases.push(self.w);
 
         best_multiexp::<C>(&tmp_scalars, &tmp_bases)
->>>>>>> 8ff5b1e3
     }
 
     /// This commits to a polynomial using its evaluations over the $2^k$ size
     /// evaluation domain. The commitment will be blinded by the blinding factor
     /// `r`.
-<<<<<<< HEAD
-    pub fn commit_lagrange(&self, poly: &Polynomial<C::Scalar, LagrangeCoeff>) -> C::Curve {
-        let mut scalars = Vec::with_capacity(poly.len());
-        scalars.extend(poly.iter());
-        let bases = &self.g_lagrange;
-        let size = scalars.len();
-        assert!(bases.len() >= size);
-        best_multiexp(&scalars, &bases[0..size])
-=======
     pub fn commit_lagrange(
         &self,
         poly: &Polynomial<C::Scalar, LagrangeCoeff>,
@@ -203,13 +149,12 @@
         tmp_bases.push(self.w);
 
         best_multiexp::<C>(&tmp_scalars, &tmp_bases)
->>>>>>> 8ff5b1e3
     }
 
     /// Generates an empty multiscalar multiplication struct using the
     /// appropriate params.
     pub fn empty_msm(&self) -> MSM<C> {
-        MSM::new()
+        MSM::new(self)
     }
 
     /// Getter for g generators
@@ -220,95 +165,39 @@
     /// Writes params to a buffer.
     pub fn write<W: io::Write>(&self, writer: &mut W) -> io::Result<()> {
         writer.write_all(&self.k.to_le_bytes())?;
-        for el in &self.g {
-            writer.write_all(el.to_bytes().as_ref())?;
+        for g_element in &self.g {
+            writer.write_all(g_element.to_bytes().as_ref())?;
         }
-        for el in &self.g_lagrange {
-            writer.write_all(el.to_bytes().as_ref())?;
+        for g_lagrange_element in &self.g_lagrange {
+            writer.write_all(g_lagrange_element.to_bytes().as_ref())?;
         }
-<<<<<<< HEAD
-        let additional_data_len = self.additional_data.len() as u32;
-        writer.write_all(&additional_data_len.to_le_bytes())?;
-        writer.write_all(&self.additional_data)?;
-=======
         writer.write_all(self.w.to_bytes().as_ref())?;
         writer.write_all(self.u.to_bytes().as_ref())?;
 
->>>>>>> 8ff5b1e3
         Ok(())
     }
 
     /// Reads params from a buffer.
-    pub fn read<R: io::Read>(mut reader: R) -> io::Result<Self> {
+    pub fn read<R: io::Read>(reader: &mut R) -> io::Result<Self> {
         let mut k = [0u8; 4];
         reader.read_exact(&mut k[..])?;
         let k = u32::from_le_bytes(k);
-        let n = 1 << k;
-
-        let load_points_from_file_parallelly = |reader: &mut R| -> io::Result<Vec<C>> {
-            let mut points_compressed: Vec<C::Repr> = vec![C::Repr::default(); n];
-            for points_compressed in points_compressed.iter_mut() {
-                reader.read_exact((*points_compressed).as_mut())?;
-            }
-
-            let mut points = vec![C::default(); n];
-            parallelize(&mut points, |points, chunks| {
-                for (i, point) in points.iter_mut().enumerate() {
-                    *point = Option::from(C::from_bytes(&points_compressed[chunks + i])).unwrap();
-                }
-            });
-            Ok(points)
-        };
-
-        let g = load_points_from_file_parallelly(&mut reader)?;
-        let g_lagrange = load_points_from_file_parallelly(&mut reader)?;
-
-<<<<<<< HEAD
-        let mut additional_data_len = [0u8; 4];
-        reader.read_exact(&mut additional_data_len[..])?;
-        let additional_data_len = u32::from_le_bytes(additional_data_len);
-        let mut additional_data = vec![0u8; additional_data_len as usize];
-
-        reader.read_exact(&mut additional_data[..])?;
-=======
+
+        let n: u64 = 1 << k;
+
+        let g: Vec<_> = (0..n).map(|_| C::read(reader)).collect::<Result<_, _>>()?;
+        let g_lagrange: Vec<_> = (0..n).map(|_| C::read(reader)).collect::<Result<_, _>>()?;
+
         let w = C::read(reader)?;
         let u = C::read(reader)?;
->>>>>>> 8ff5b1e3
 
         Ok(Params {
             k,
-            n: n as u64,
+            n,
             g,
             g_lagrange,
-<<<<<<< HEAD
-            additional_data,
-        })
-    }
-
-    /// Returns verifier params with size of Lagrange bases equal to number of public inputs
-    pub fn verifier<E: Engine<G1Affine = C>>(
-        &self,
-        public_inputs_size: usize,
-    ) -> io::Result<ParamsVerifier<E>> {
-        assert!(public_inputs_size < self.n as usize);
-        let g_lagrange = self.g_lagrange[..public_inputs_size].to_vec();
-        let g2 = <E::G2Affine as PrimeCurveAffine>::generator();
-
-        let additional_data = self.additional_data.clone();
-
-        let s_g2 = E::G2Affine::read(&mut additional_data.as_slice())?;
-
-        Ok(ParamsVerifier {
-            k: self.k,
-            n: self.n,
-            g1: self.g[0],
-            g_lagrange,
-            g2,
-            s_g2,
-=======
             w,
             u,
->>>>>>> 8ff5b1e3
         })
     }
 }
@@ -363,129 +252,125 @@
     }
 }
 
-impl<E: Engine> ParamsVerifier<E> {
-    /// Returns maximum public input size allowed
-    pub fn public_inputs_size(&self) -> usize {
-        self.g_lagrange.len()
-    }
-
-    /// Generates an empty multiscalar multiplication struct using the
-    /// appropriate params.
-    pub fn empty_msm(&self) -> MSM<E::G1Affine> {
-        MSM::new()
-    }
-
-    /// Commits to a polynomial using its evaluations over the $2^k$ size
-    /// evaluation domain.
-    pub fn commit_lagrange(&self, scalars: Vec<E::Scalar>) -> E::G1 {
-        let bases = &self.g_lagrange;
-        let size = scalars.len();
-        assert!(bases.len() >= size);
-        best_multiexp(&scalars, &bases[0..size])
-    }
-
-    /// Writes params to a buffer.
-    pub fn write<W: io::Write>(&self, writer: &mut W) -> io::Result<()> {
-        writer.write_all(&self.k.to_le_bytes())?;
-        let public_inputs_size = self.public_inputs_size() as u32;
-        writer.write_all(&public_inputs_size.to_le_bytes())?;
-
-        writer.write_all(self.g1.to_bytes().as_ref())?;
-        writer.write_all(self.g2.to_bytes().as_ref())?;
-        writer.write_all(self.s_g2.to_bytes().as_ref())?;
-        for el in &self.g_lagrange {
-            writer.write_all(el.to_bytes().as_ref())?;
-        }
-        Ok(())
-    }
-
-    /// Reads params from a buffer.
-    pub fn read<R: io::Read>(mut reader: R) -> io::Result<Self> {
-        let mut k = [0u8; 4];
-        reader.read_exact(&mut k[..])?;
-        let k = u32::from_le_bytes(k);
-
-        let mut public_inputs_size = [0u8; 4];
-        reader.read_exact(&mut public_inputs_size[..])?;
-        let public_inputs_size = u32::from_le_bytes(public_inputs_size);
-
-        let n = 1 << k;
-
-        let g1 = E::G1Affine::read(&mut reader)?;
-        let g2 = E::G2Affine::read(&mut reader)?;
-        let s_g2 = E::G2Affine::read(&mut reader)?;
-        let g_lagrange: Vec<E::G1Affine> = (0..public_inputs_size)
-            .map(|_| E::G1Affine::read(&mut reader))
-            .collect::<Result<_, _>>()?;
-
-        Ok(ParamsVerifier {
-            k,
-            n,
-            g1,
-            g2,
-            s_g2,
-            g_lagrange,
-        })
-    }
-}
-
-#[cfg(test)]
-use pairing::bn256::{Bn256, Fr, G1Affine};
-
 #[test]
-fn test_parameter_serialization() {
-    const K: u32 = 4;
-
-    let params0: Params<G1Affine> = Params::<G1Affine>::unsafe_setup::<Bn256>(K);
-
-    let mut data: Vec<u8> = Vec::new();
-    params0.write(&mut data).unwrap();
-    let params1: Params<G1Affine> = Params::read(&data[..]).unwrap();
-
-    assert_eq!(params0.k, params1.k);
-    assert_eq!(params0.n, params1.n);
-    assert_eq!(params0.g.len(), params1.g.len());
-    assert_eq!(params0.g_lagrange.len(), params1.g_lagrange.len());
-
-    assert_eq!(params0.g, params1.g);
-    assert_eq!(params0.g_lagrange, params1.g_lagrange);
-    assert_eq!(params0.additional_data, params1.additional_data);
-
-    let public_inputs_size = 2;
-    let verifier_params0: ParamsVerifier<Bn256> = params0.verifier(public_inputs_size).unwrap();
-
-    assert_eq!(verifier_params0.k, params1.k);
-    assert_eq!(verifier_params0.n, params1.n);
-    assert_eq!(verifier_params0.g_lagrange.len(), public_inputs_size);
-    assert_eq!(
-        verifier_params0.s_g2.to_bytes().as_ref(),
-        params0.additional_data
-    );
-
-    let mut data: Vec<u8> = Vec::new();
-    verifier_params0.write(&mut data).unwrap();
-    let verifier_params1: ParamsVerifier<Bn256> = ParamsVerifier::read(&data[..]).unwrap();
-    assert_eq!(verifier_params0.k, verifier_params1.k);
-    assert_eq!(verifier_params0.n, verifier_params1.n);
-    assert_eq!(verifier_params0.g1, verifier_params1.g1);
-    assert_eq!(verifier_params0.g2, verifier_params1.g2);
-    assert_eq!(verifier_params0.s_g2, verifier_params1.s_g2);
-    assert_eq!(verifier_params0.g_lagrange, verifier_params1.g_lagrange);
+fn test_commit_lagrange_epaffine() {
+    const K: u32 = 6;
+
+    use rand_core::OsRng;
+
+    use crate::pasta::{EpAffine, Fq};
+    let params = Params::<EpAffine>::new(K);
+    let domain = super::EvaluationDomain::new(1, K);
+
+    let mut a = domain.empty_lagrange();
+
+    for (i, a) in a.iter_mut().enumerate() {
+        *a = Fq::from(i as u64);
+    }
+
+    let b = domain.lagrange_to_coeff(a.clone());
+
+    let alpha = Blind(Fq::random(OsRng));
+
+    assert_eq!(params.commit(&b, alpha), params.commit_lagrange(&a, alpha));
 }
 
 #[test]
-fn test_commit_lagrange() {
+fn test_commit_lagrange_eqaffine() {
     const K: u32 = 6;
 
-    let params: Params<G1Affine> = Params::<G1Affine>::unsafe_setup::<Bn256>(K);
+    use rand_core::OsRng;
+
+    use crate::pasta::{EqAffine, Fp};
+    let params = Params::<EqAffine>::new(K);
     let domain = super::EvaluationDomain::new(1, K);
 
     let mut a = domain.empty_lagrange();
 
     for (i, a) in a.iter_mut().enumerate() {
-        *a = Fr::from(i as u64);
+        *a = Fp::from(i as u64);
     }
 
     let b = domain.lagrange_to_coeff(a.clone());
-    assert_eq!(params.commit(&b), params.commit_lagrange(&a));
+
+    let alpha = Blind(Fp::random(OsRng));
+
+    assert_eq!(params.commit(&b, alpha), params.commit_lagrange(&a, alpha));
+}
+
+#[test]
+fn test_opening_proof() {
+    const K: u32 = 6;
+
+    use ff::Field;
+    use rand_core::OsRng;
+
+    use super::{
+        commitment::{Blind, Params},
+        EvaluationDomain,
+    };
+    use crate::arithmetic::{eval_polynomial, FieldExt};
+    use crate::pasta::{EpAffine, Fq};
+    use crate::transcript::{
+        Blake2bRead, Blake2bWrite, Challenge255, Transcript, TranscriptRead, TranscriptWrite,
+    };
+
+    let rng = OsRng;
+
+    let params = Params::<EpAffine>::new(K);
+    let mut params_buffer = vec![];
+    params.write(&mut params_buffer).unwrap();
+    let params: Params<EpAffine> = Params::read::<_>(&mut &params_buffer[..]).unwrap();
+
+    let domain = EvaluationDomain::new(1, K);
+
+    let mut px = domain.empty_coeff();
+
+    for (i, a) in px.iter_mut().enumerate() {
+        *a = Fq::from(i as u64);
+    }
+
+    let blind = Blind(Fq::random(rng));
+
+    let p = params.commit(&px, blind).to_affine();
+
+    let mut transcript = Blake2bWrite::<Vec<u8>, EpAffine, Challenge255<EpAffine>>::init(vec![]);
+    transcript.write_point(p).unwrap();
+    let x = transcript.squeeze_challenge_scalar::<()>();
+    // Evaluate the polynomial
+    let v = eval_polynomial(&px, *x);
+    transcript.write_scalar(v).unwrap();
+
+    let (proof, ch_prover) = {
+        create_proof(&params, rng, &mut transcript, &px, blind, *x).unwrap();
+        let ch_prover = transcript.squeeze_challenge();
+        (transcript.finalize(), ch_prover)
+    };
+
+    // Verify the opening proof
+    let mut transcript = Blake2bRead::<&[u8], EpAffine, Challenge255<EpAffine>>::init(&proof[..]);
+    let p_prime = transcript.read_point().unwrap();
+    assert_eq!(p, p_prime);
+    let x_prime = transcript.squeeze_challenge_scalar::<()>();
+    assert_eq!(*x, *x_prime);
+    let v_prime = transcript.read_scalar().unwrap();
+    assert_eq!(v, v_prime);
+
+    let mut commitment_msm = params.empty_msm();
+    commitment_msm.append_term(Field::one(), p);
+    let guard = verify_proof(&params, commitment_msm, &mut transcript, *x, v).unwrap();
+    let ch_verifier = transcript.squeeze_challenge();
+    assert_eq!(*ch_prover, *ch_verifier);
+
+    // Test guard behavior prior to checking another proof
+    {
+        // Test use_challenges()
+        let msm_challenges = guard.clone().use_challenges();
+        assert!(msm_challenges.eval());
+
+        // Test use_g()
+        let g = guard.compute_g();
+        let (msm_g, _accumulator) = guard.clone().use_g(g);
+        assert!(msm_g.eval());
+    }
 }