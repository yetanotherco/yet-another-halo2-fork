//! Contains utilities for performing arithmetic over univariate polynomials in
//! various forms, including computing commitments to them and provably opening
//! the committed polynomials at arbitrary points.

use crate::arithmetic::parallelize;
use crate::plonk::Assigned;

use group::ff::{BatchInvert, Field};
use pairing::arithmetic::FieldExt;
use std::fmt::Debug;
use std::marker::PhantomData;
use std::ops::{Add, Deref, DerefMut, Index, IndexMut, Mul, RangeFrom, RangeFull, Sub};

pub mod commitment;
mod domain;
mod msm;
pub mod multiopen;

pub use domain::*;
pub use msm::{PairMSM, MSM};

/// This is an error that could occur during proving or circuit synthesis.
// TODO: these errors need to be cleaned up
#[derive(Debug)]
pub enum Error {
    /// OpeningProof is not well-formed
    OpeningError,
    /// Caller needs to re-sample a point
    SamplingError,
}

/// The basis over which a polynomial is described.
pub trait Basis: Copy + Debug + Send + Sync {}

/// The polynomial is defined as coefficients
#[derive(Clone, Copy, Debug)]
pub struct Coeff;
impl Basis for Coeff {}

/// The polynomial is defined as coefficients of Lagrange basis polynomials
#[derive(Clone, Copy, Debug)]
pub struct LagrangeCoeff;
impl Basis for LagrangeCoeff {}

/// The polynomial is defined as coefficients of Lagrange basis polynomials in
/// an extended size domain which supports multiplication
#[derive(Clone, Copy, Debug)]
pub struct ExtendedLagrangeCoeff;
impl Basis for ExtendedLagrangeCoeff {}

/// Represents a univariate polynomial defined over a field and a particular
/// basis.
#[derive(Clone, Debug)]
pub struct Polynomial<F, B> {
    values: Vec<F>,
    _marker: PhantomData<B>,
}

impl<F, B> Index<usize> for Polynomial<F, B> {
    type Output = F;

    fn index(&self, index: usize) -> &F {
        self.values.index(index)
    }
}

impl<F, B> IndexMut<usize> for Polynomial<F, B> {
    fn index_mut(&mut self, index: usize) -> &mut F {
        self.values.index_mut(index)
    }
}

impl<F, B> Index<RangeFrom<usize>> for Polynomial<F, B> {
    type Output = [F];

    fn index(&self, index: RangeFrom<usize>) -> &[F] {
        self.values.index(index)
    }
}

impl<F, B> IndexMut<RangeFrom<usize>> for Polynomial<F, B> {
    fn index_mut(&mut self, index: RangeFrom<usize>) -> &mut [F] {
        self.values.index_mut(index)
    }
}

impl<F, B> Index<RangeFull> for Polynomial<F, B> {
    type Output = [F];

    fn index(&self, index: RangeFull) -> &[F] {
        self.values.index(index)
    }
}

impl<F, B> IndexMut<RangeFull> for Polynomial<F, B> {
    fn index_mut(&mut self, index: RangeFull) -> &mut [F] {
        self.values.index_mut(index)
    }
}

impl<F, B> Deref for Polynomial<F, B> {
    type Target = [F];

    fn deref(&self) -> &[F] {
        &self.values[..]
    }
}

impl<F, B> DerefMut for Polynomial<F, B> {
    fn deref_mut(&mut self) -> &mut [F] {
        &mut self.values[..]
    }
}

impl<F, B> Polynomial<F, B> {
    /// Iterate over the values, which are either in coefficient or evaluation
    /// form depending on the basis `B`.
    pub fn iter(&self) -> impl Iterator<Item = &F> {
        self.values.iter()
    }

    /// Iterate over the values mutably, which are either in coefficient or
    /// evaluation form depending on the basis `B`.
    pub fn iter_mut(&mut self) -> impl Iterator<Item = &mut F> {
        self.values.iter_mut()
    }

    /// Gets the size of this polynomial in terms of the number of
    /// coefficients used to describe it.
    pub fn num_coeffs(&self) -> usize {
        self.values.len()
    }
}

pub(crate) fn batch_invert_assigned<F: FieldExt>(
    assigned: Vec<Polynomial<Assigned<F>, LagrangeCoeff>>,
) -> Vec<Polynomial<F, LagrangeCoeff>> {
    let mut assigned_denominators: Vec<_> = assigned
        .iter()
        .map(|f| {
            f.iter()
                .map(|value| value.denominator())
                .collect::<Vec<_>>()
        })
        .collect();

    assigned_denominators
        .iter_mut()
        .flat_map(|f| {
            f.iter_mut()
                // If the denominator is trivial, we can skip it, reducing the
                // size of the batch inversion.
                .filter_map(|d| d.as_mut())
        })
        .batch_invert();

    assigned
        .iter()
        .zip(assigned_denominators.into_iter())
        .map(|(poly, inv_denoms)| {
            poly.invert(inv_denoms.into_iter().map(|d| d.unwrap_or_else(F::one)))
        })
        .collect()
}

impl<F: Field> Polynomial<Assigned<F>, LagrangeCoeff> {
    pub(crate) fn invert(
        &self,
        inv_denoms: impl Iterator<Item = F> + ExactSizeIterator,
    ) -> Polynomial<F, LagrangeCoeff> {
        assert_eq!(inv_denoms.len(), self.values.len());
        Polynomial {
            values: self
                .values
                .iter()
                .zip(inv_denoms.into_iter())
                .map(|(a, inv_den)| a.numerator() * inv_den)
                .collect(),
            _marker: self._marker,
        }
    }
}

impl<'a, F: Field, B: Basis> Add<&'a Polynomial<F, B>> for Polynomial<F, B> {
    type Output = Polynomial<F, B>;

    fn add(mut self, rhs: &'a Polynomial<F, B>) -> Polynomial<F, B> {
        parallelize(&mut self.values, |lhs, start| {
            for (lhs, rhs) in lhs.iter_mut().zip(rhs.values[start..].iter()) {
                *lhs += *rhs;
            }
        });

        self
    }
}

<<<<<<< HEAD
impl<F: Field> Polynomial<F, LagrangeCoeff> {
=======
impl<'a, F: Field, B: Basis> Sub<&'a Polynomial<F, B>> for Polynomial<F, B> {
    type Output = Polynomial<F, B>;

    fn sub(mut self, rhs: &'a Polynomial<F, B>) -> Polynomial<F, B> {
        parallelize(&mut self.values, |lhs, start| {
            for (lhs, rhs) in lhs.iter_mut().zip(rhs.values[start..].iter()) {
                *lhs -= *rhs;
            }
        });

        self
    }
}

impl<'a, F: Field> Polynomial<F, LagrangeCoeff> {
>>>>>>> ad425ed3
    /// Rotates the values in a Lagrange basis polynomial by `Rotation`
    pub fn rotate(&self, rotation: Rotation) -> Polynomial<F, LagrangeCoeff> {
        let mut values = self.values.clone();
        if rotation.0 < 0 {
            values.rotate_right((-rotation.0) as usize);
        } else {
            values.rotate_left(rotation.0 as usize);
        }
        Polynomial {
            values,
            _marker: PhantomData,
        }
    }
}

<<<<<<< HEAD
impl<F: Field, B: Basis> Mul<F> for Polynomial<F, B> {
=======
impl<'a, F: Field, B: Basis> Sub<F> for &'a Polynomial<F, B> {
    type Output = Polynomial<F, B>;

    fn sub(self, rhs: F) -> Polynomial<F, B> {
        let mut res = self.clone();
        res.values[0] -= rhs;
        res
    }
}

impl<'a, F: Field, B: Basis> Mul<F> for Polynomial<F, B> {
>>>>>>> ad425ed3
    type Output = Polynomial<F, B>;

    fn mul(mut self, rhs: F) -> Polynomial<F, B> {
        parallelize(&mut self.values, |lhs, _| {
            for lhs in lhs.iter_mut() {
                *lhs *= rhs;
            }
        });

        self
    }
}

/// Describes the relative rotation of a vector. Negative numbers represent
/// reverse (leftmost) rotations and positive numbers represent forward (rightmost)
/// rotations. Zero represents no rotation.
#[derive(Copy, Clone, Debug, PartialEq, PartialOrd, Eq, Ord)]
pub struct Rotation(pub i32);

impl Rotation {
    /// The current location in the evaluation domain
    pub fn cur() -> Rotation {
        Rotation(0)
    }

    /// The previous location in the evaluation domain
    pub fn prev() -> Rotation {
        Rotation(-1)
    }

    /// The next location in the evaluation domain
    pub fn next() -> Rotation {
        Rotation(1)
    }
}<|MERGE_RESOLUTION|>--- conflicted
+++ resolved
@@ -195,9 +195,6 @@
     }
 }
 
-<<<<<<< HEAD
-impl<F: Field> Polynomial<F, LagrangeCoeff> {
-=======
 impl<'a, F: Field, B: Basis> Sub<&'a Polynomial<F, B>> for Polynomial<F, B> {
     type Output = Polynomial<F, B>;
 
@@ -212,8 +209,7 @@
     }
 }
 
-impl<'a, F: Field> Polynomial<F, LagrangeCoeff> {
->>>>>>> ad425ed3
+impl<F: Field> Polynomial<F, LagrangeCoeff> {
     /// Rotates the values in a Lagrange basis polynomial by `Rotation`
     pub fn rotate(&self, rotation: Rotation) -> Polynomial<F, LagrangeCoeff> {
         let mut values = self.values.clone();
@@ -229,21 +225,8 @@
     }
 }
 
-<<<<<<< HEAD
+
 impl<F: Field, B: Basis> Mul<F> for Polynomial<F, B> {
-=======
-impl<'a, F: Field, B: Basis> Sub<F> for &'a Polynomial<F, B> {
-    type Output = Polynomial<F, B>;
-
-    fn sub(self, rhs: F) -> Polynomial<F, B> {
-        let mut res = self.clone();
-        res.values[0] -= rhs;
-        res
-    }
-}
-
-impl<'a, F: Field, B: Basis> Mul<F> for Polynomial<F, B> {
->>>>>>> ad425ed3
     type Output = Polynomial<F, B>;
 
     fn mul(mut self, rhs: F) -> Polynomial<F, B> {
