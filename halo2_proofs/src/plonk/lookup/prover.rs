use super::super::{
    circuit::Expression, ChallengeBeta, ChallengeGamma, ChallengeTheta, ChallengeX, Error,
    ProvingKey,
};
use super::Argument;
use crate::plonk::evaluation::evaluate;
use crate::poly::Basis;
use crate::{
    arithmetic::{eval_polynomial, parallelize, BaseExt, CurveAffine, FieldExt},
    poly::{
        commitment::Params, multiopen::ProverQuery, Coeff, EvaluationDomain, ExtendedLagrangeCoeff,
        LagrangeCoeff, Polynomial, Rotation,
    },
    transcript::{EncodedChallenge, TranscriptWrite},
};
use group::{
    ff::{BatchInvert, Field},
    Curve,
};
use rand_core::RngCore;
use std::any::TypeId;
use std::convert::TryInto;
use std::num::ParseIntError;
use std::ops::Index;
use std::{
    collections::BTreeMap,
    iter,
    ops::{Mul, MulAssign},
};

#[derive(Debug)]
pub(in crate::plonk) struct Permuted<C: CurveAffine> {
    compressed_input_expression: Polynomial<C::Scalar, LagrangeCoeff>,
    permuted_input_expression: Polynomial<C::Scalar, LagrangeCoeff>,
    permuted_input_poly: Polynomial<C::Scalar, Coeff>,
    compressed_table_expression: Polynomial<C::Scalar, LagrangeCoeff>,
    permuted_table_expression: Polynomial<C::Scalar, LagrangeCoeff>,
    permuted_table_poly: Polynomial<C::Scalar, Coeff>,
}

#[derive(Debug)]
pub(in crate::plonk) struct Committed<C: CurveAffine> {
    pub(in crate::plonk) permuted_input_poly: Polynomial<C::Scalar, Coeff>,
    pub(in crate::plonk) permuted_table_poly: Polynomial<C::Scalar, Coeff>,
    pub(in crate::plonk) product_poly: Polynomial<C::Scalar, Coeff>,
}

pub(in crate::plonk) struct Evaluated<C: CurveAffine> {
    constructed: Committed<C>,
}

impl<F: FieldExt> Argument<F> {
    /// Given a Lookup with input expressions [A_0, A_1, ..., A_{m-1}] and table expressions
    /// [S_0, S_1, ..., S_{m-1}], this method
    /// - constructs A_compressed = \theta^{m-1} A_0 + theta^{m-2} A_1 + ... + \theta A_{m-2} + A_{m-1}
    ///   and S_compressed = \theta^{m-1} S_0 + theta^{m-2} S_1 + ... + \theta S_{m-2} + S_{m-1},
    /// - permutes A_compressed and S_compressed using permute_expression_pair() helper,
    ///   obtaining A' and S', and
    /// - constructs Permuted<C> struct using permuted_input_value = A', and
    ///   permuted_table_expression = S'.
    /// The Permuted<C> struct is used to update the Lookup, and is then returned.
    pub(in crate::plonk) fn commit_permuted<
        'a,
        C,
        E: EncodedChallenge<C>,
        R: RngCore,
        T: TranscriptWrite<C, E>,
    >(
        &self,
        pk: &ProvingKey<C>,
        params: &Params<C>,
        domain: &EvaluationDomain<C::Scalar>,
        theta: ChallengeTheta<C>,
        advice_values: &'a [Polynomial<C::Scalar, LagrangeCoeff>],
        fixed_values: &'a [Polynomial<C::Scalar, LagrangeCoeff>],
        instance_values: &'a [Polynomial<C::Scalar, LagrangeCoeff>],
        transcript: &mut T,
        mut rng: R,
    ) -> Result<Permuted<C>, Error>
    where
        C: CurveAffine<ScalarExt = F>,
        C::Curve: Mul<F, Output = C::Curve> + MulAssign<F>,
    {
        // Closure to get values of expressions and compress them
        let compress_expressions = |expressions: &[Expression<C::Scalar>]| {
            let compressed_expression = expressions
                .iter()
                .map(|expression| {
<<<<<<< HEAD
                    expression.evaluate(
                        &|scalar| poly::Ast::ConstantTerm(scalar),
                        &|_| panic!("virtual selectors are removed during optimization"),
                        &|query| {
                            fixed_values[query.column_index]
                                .with_rotation(query.rotation)
                                .into()
                        },
                        &|query| {
                            advice_values[query.column_index]
                                .with_rotation(query.rotation)
                                .into()
                        },
                        &|query| {
                            instance_values[query.column_index]
                                .with_rotation(query.rotation)
                                .into()
                        },
                        &|a| -a,
                        &|a, b| a + b,
                        &|a, b| a * b,
                        &|a, scalar| a * scalar,
                    )
=======
                    pk.vk.domain.lagrange_from_vec(evaluate(
                        expression,
                        params.n as usize,
                        1,
                        fixed_values,
                        advice_values,
                        instance_values,
                    ))
>>>>>>> ad425ed3
                })
                .fold(domain.empty_lagrange(), |acc, expression| {
                    acc * *theta + &expression
                });
            compressed_expression
        };

<<<<<<< HEAD
            let unpermuted_cosets: Vec<_> = expressions
                .iter()
                .map(|expression| {
                    expression.evaluate(
                        &|scalar| poly::Ast::ConstantTerm(scalar),
                        &|_| panic!("virtual selectors are removed during optimization"),
                        &|query| {
                            fixed_cosets[query.column_index]
                                .with_rotation(query.rotation)
                                .into()
                        },
                        &|query| {
                            advice_cosets[query.column_index]
                                .with_rotation(query.rotation)
                                .into()
                        },
                        &|query| {
                            instance_cosets[query.column_index]
                                .with_rotation(query.rotation)
                                .into()
                        },
                        &|a| -a,
                        &|a, b| a + b,
                        &|a, b| a * b,
                        &|a, scalar| a * scalar,
                    )
                })
                .collect();

            // Compressed version of expressions
            let compressed_expression = unpermuted_expressions.iter().fold(
                poly::Ast::ConstantTerm(C::Scalar::zero()),
                |acc, expression| &(acc * *theta) + expression,
            );

            (
                unpermuted_expressions
                    .iter()
                    .map(|ast| value_evaluator.evaluate(ast, domain))
                    .collect(),
                unpermuted_cosets,
                value_evaluator.evaluate(&compressed_expression, domain),
            )
=======
        // Closure to construct commitment to vector of values
        let commit_values = |values: &Polynomial<C::Scalar, LagrangeCoeff>| {
            let poly = pk.vk.domain.lagrange_to_coeff(values.clone());
            let commitment = params.commit_lagrange(values).to_affine();
            (poly, commitment)
>>>>>>> ad425ed3
        };

        // Get values of input expressions involved in the lookup and compress them
        let compressed_input_expression = compress_expressions(&self.input_expressions);

        // Get values of table expressions involved in the lookup and compress them
        let compressed_table_expression = compress_expressions(&self.table_expressions);

        // Permute compressed (InputExpression, TableExpression) pair
        let (permuted_input_expression, permuted_table_expression) = permute_expression_pair::<C, _>(
            pk,
            params,
            domain,
            &mut rng,
            &compressed_input_expression,
            &compressed_table_expression,
        )?;

        // Commit to permuted input expression
        let (permuted_input_poly, permuted_input_commitment) =
            commit_values(&permuted_input_expression);

        // Commit to permuted table expression
        let (permuted_table_poly, permuted_table_commitment) =
            commit_values(&permuted_table_expression);

        // Hash permuted input commitment
        transcript.write_point(permuted_input_commitment)?;

        // Hash permuted table commitment
        transcript.write_point(permuted_table_commitment)?;

        Ok(Permuted {
            compressed_input_expression,
            permuted_input_expression,
            permuted_input_poly,
            compressed_table_expression,
            permuted_table_expression,
            permuted_table_poly,
        })
    }
}

impl<C: CurveAffine> Permuted<C> {
    /// Given a Lookup with input expressions, table expressions, and the permuted
    /// input expression and permuted table expression, this method constructs the
    /// grand product polynomial over the lookup. The grand product polynomial
    /// is used to populate the Product<C> struct. The Product<C> struct is
    /// added to the Lookup and finally returned by the method.
    pub(in crate::plonk) fn commit_product<
        E: EncodedChallenge<C>,
        R: RngCore,
        T: TranscriptWrite<C, E>,
    >(
        self,
        pk: &ProvingKey<C>,
        params: &Params<C>,
        beta: ChallengeBeta<C>,
        gamma: ChallengeGamma<C>,
        transcript: &mut T,
        mut rng: R,
    ) -> Result<Committed<C>, Error> {
        let blinding_factors = pk.vk.cs.blinding_factors();
        // Goal is to compute the products of fractions
        //
        // Numerator: (\theta^{m-1} a_0(\omega^i) + \theta^{m-2} a_1(\omega^i) + ... + \theta a_{m-2}(\omega^i) + a_{m-1}(\omega^i) + \beta)
        //            * (\theta^{m-1} s_0(\omega^i) + \theta^{m-2} s_1(\omega^i) + ... + \theta s_{m-2}(\omega^i) + s_{m-1}(\omega^i) + \gamma)
        // Denominator: (a'(\omega^i) + \beta) (s'(\omega^i) + \gamma)
        //
        // where a_j(X) is the jth input expression in this lookup,
        // where a'(X) is the compression of the permuted input expressions,
        // s_j(X) is the jth table expression in this lookup,
        // s'(X) is the compression of the permuted table expressions,
        // and i is the ith row of the expression.
        let mut lookup_product = vec![C::Scalar::zero(); params.n as usize];
        // Denominator uses the permuted input expression and permuted table expression
        parallelize(&mut lookup_product, |lookup_product, start| {
            for ((lookup_product, permuted_input_value), permuted_table_value) in lookup_product
                .iter_mut()
                .zip(self.permuted_input_expression[start..].iter())
                .zip(self.permuted_table_expression[start..].iter())
            {
                *lookup_product = (*beta + permuted_input_value) * &(*gamma + permuted_table_value);
            }
        });

        // Batch invert to obtain the denominators for the lookup product
        // polynomials
        lookup_product.iter_mut().batch_invert();

        // Finish the computation of the entire fraction by computing the numerators
        // (\theta^{m-1} a_0(\omega^i) + \theta^{m-2} a_1(\omega^i) + ... + \theta a_{m-2}(\omega^i) + a_{m-1}(\omega^i) + \beta)
        // * (\theta^{m-1} s_0(\omega^i) + \theta^{m-2} s_1(\omega^i) + ... + \theta s_{m-2}(\omega^i) + s_{m-1}(\omega^i) + \gamma)
        parallelize(&mut lookup_product, |product, start| {
            for (i, product) in product.iter_mut().enumerate() {
                let i = i + start;

                *product *= &(self.compressed_input_expression[i] + &*beta);
                *product *= &(self.compressed_table_expression[i] + &*gamma);
            }
        });

        // The product vector is a vector of products of fractions of the form
        //
        // Numerator: (\theta^{m-1} a_0(\omega^i) + \theta^{m-2} a_1(\omega^i) + ... + \theta a_{m-2}(\omega^i) + a_{m-1}(\omega^i) + \beta)
        //            * (\theta^{m-1} s_0(\omega^i) + \theta^{m-2} s_1(\omega^i) + ... + \theta s_{m-2}(\omega^i) + s_{m-1}(\omega^i) + \gamma)
        // Denominator: (a'(\omega^i) + \beta) (s'(\omega^i) + \gamma)
        //
        // where there are m input expressions and m table expressions,
        // a_j(\omega^i) is the jth input expression in this lookup,
        // a'j(\omega^i) is the permuted input expression,
        // s_j(\omega^i) is the jth table expression in this lookup,
        // s'(\omega^i) is the permuted table expression,
        // and i is the ith row of the expression.

        // Compute the evaluations of the lookup product polynomial
        // over our domain, starting with z[0] = 1
        let z = iter::once(C::Scalar::one())
            .chain(lookup_product)
            .scan(C::Scalar::one(), |state, cur| {
                *state *= &cur;
                Some(*state)
            })
            // Take all rows including the "last" row which should
            // be a boolean (and ideally 1, else soundness is broken)
            .take(params.n as usize - blinding_factors)
            // Chain random blinding factors.
            .chain((0..blinding_factors).map(|_| C::Scalar::random(&mut rng)))
            .collect::<Vec<_>>();
        assert_eq!(z.len(), params.n as usize);
        let z = pk.vk.domain.lagrange_from_vec(z);

        #[cfg(feature = "sanity-checks")]
        // This test works only with intermediate representations in this method.
        // It can be used for debugging purposes.
        {
            // While in Lagrange basis, check that product is correctly constructed
            let u = (params.n as usize) - (blinding_factors + 1);

            // l_0(X) * (1 - z(X)) = 0
            assert_eq!(z[0], C::Scalar::one());

            // z(\omega X) (a'(X) + \beta) (s'(X) + \gamma)
            // - z(X) (\theta^{m-1} a_0(X) + ... + a_{m-1}(X) + \beta) (\theta^{m-1} s_0(X) + ... + s_{m-1}(X) + \gamma)
            for i in 0..u {
                let mut left = z[i + 1];
                let permuted_input_value = &self.permuted_input_expression[i];

                let permuted_table_value = &self.permuted_table_expression[i];

                left *= &(*beta + permuted_input_value);
                left *= &(*gamma + permuted_table_value);

                let mut right = z[i];
                let mut input_term = self.compressed_input_expression[i];
                let mut table_term = self.compressed_table_expression[i];

                input_term += &(*beta);
                table_term += &(*gamma);
                right *= &(input_term * &table_term);

                assert_eq!(left, right);
            }

            // l_last(X) * (z(X)^2 - z(X)) = 0
            // Assertion will fail only when soundness is broken, in which
            // case this z[u] value will be zero. (bad!)
            assert_eq!(z[u], C::Scalar::one());
        }
        let product_commitment = params.commit_lagrange(&z).to_affine();

        // Hash product commitment
        transcript.write_point(product_commitment)?;

        let z = pk.vk.domain.lagrange_to_coeff(z);

        Ok(Committed::<C> {
            permuted_input_poly: self.permuted_input_poly,
            permuted_table_poly: self.permuted_table_poly,
            product_poly: z,
        })
    }
}

impl<C: CurveAffine> Committed<C> {
    pub(in crate::plonk) fn evaluate<E: EncodedChallenge<C>, T: TranscriptWrite<C, E>>(
        self,
        pk: &ProvingKey<C>,
        x: ChallengeX<C>,
        transcript: &mut T,
    ) -> Result<Evaluated<C>, Error> {
        let domain = &pk.vk.domain;
        let x_inv = domain.rotate_omega(*x, Rotation::prev());
        let x_next = domain.rotate_omega(*x, Rotation::next());

        let product_eval = eval_polynomial(&self.product_poly, *x);
        let product_next_eval = eval_polynomial(&self.product_poly, x_next);
        let permuted_input_eval = eval_polynomial(&self.permuted_input_poly, *x);
        let permuted_input_inv_eval = eval_polynomial(&self.permuted_input_poly, x_inv);
        let permuted_table_eval = eval_polynomial(&self.permuted_table_poly, *x);

        // Hash each advice evaluation
        for eval in iter::empty()
            .chain(Some(product_eval))
            .chain(Some(product_next_eval))
            .chain(Some(permuted_input_eval))
            .chain(Some(permuted_input_inv_eval))
            .chain(Some(permuted_table_eval))
        {
            transcript.write_scalar(eval)?;
        }

        Ok(Evaluated { constructed: self })
    }
}

impl<C: CurveAffine> Evaluated<C> {
    pub(in crate::plonk) fn open<'a>(
        &'a self,
        pk: &'a ProvingKey<C>,
        x: ChallengeX<C>,
    ) -> impl Iterator<Item = ProverQuery<'a, C>> + Clone {
        let x_inv = pk.vk.domain.rotate_omega(*x, Rotation::prev());
        let x_next = pk.vk.domain.rotate_omega(*x, Rotation::next());

        iter::empty()
            // Open lookup product commitments at x
            .chain(Some(ProverQuery {
                point: *x,
                rotation: Rotation::cur(),
                poly: &self.constructed.product_poly,
            }))
            // Open lookup input commitments at x
            .chain(Some(ProverQuery {
                point: *x,
                rotation: Rotation::cur(),
                poly: &self.constructed.permuted_input_poly,
            }))
            // Open lookup table commitments at x
            .chain(Some(ProverQuery {
                point: *x,
                rotation: Rotation::cur(),
                poly: &self.constructed.permuted_table_poly,
            }))
            // Open lookup input commitments at x_inv
            .chain(Some(ProverQuery {
                point: x_inv,
                rotation: Rotation::prev(),
                poly: &self.constructed.permuted_input_poly,
            }))
            // Open lookup product commitments at x_next
            .chain(Some(ProverQuery {
                point: x_next,
                rotation: Rotation::next(),
                poly: &self.constructed.product_poly,
            }))
    }
}

type ExpressionPair<F> = (Polynomial<F, LagrangeCoeff>, Polynomial<F, LagrangeCoeff>);

/// Given a vector of input values A and a vector of table values S,
/// this method permutes A and S to produce A' and S', such that:
/// - like values in A' are vertically adjacent to each other; and
/// - the first row in a sequence of like values in A' is the row
///   that has the corresponding value in S'.
/// This method returns (A', S') if no errors are encountered.
fn permute_expression_pair<C: CurveAffine, R: RngCore>(
    pk: &ProvingKey<C>,
    params: &Params<C>,
    domain: &EvaluationDomain<C::Scalar>,
    mut rng: R,
    input_expression: &Polynomial<C::Scalar, LagrangeCoeff>,
    table_expression: &Polynomial<C::Scalar, LagrangeCoeff>,
) -> Result<ExpressionPair<C::Scalar>, Error> {
    let blinding_factors = pk.vk.cs.blinding_factors();
    let usable_rows = params.n as usize - (blinding_factors + 1);

    let mut permuted_input_expression: Vec<C::Scalar> = input_expression.to_vec();
    permuted_input_expression.truncate(usable_rows);

    // Sort input lookup expression values
    permuted_input_expression.sort();

    // A BTreeMap of each unique element in the table expression and its count
    let mut leftover_table_map: BTreeMap<C::Scalar, u32> = table_expression
        .iter()
        .take(usable_rows)
        .fold(BTreeMap::new(), |mut acc, coeff| {
            *acc.entry(*coeff).or_insert(0) += 1;
            acc
        });
    let mut permuted_table_coeffs = vec![C::Scalar::zero(); usable_rows];

    let mut repeated_input_rows = permuted_input_expression
        .iter()
        .zip(permuted_table_coeffs.iter_mut())
        .enumerate()
        .filter_map(|(row, (input_value, table_value))| {
            // If this is the first occurrence of `input_value` in the input expression
            if row == 0 || *input_value != permuted_input_expression[row - 1] {
                *table_value = *input_value;
                // Remove one instance of input_value from leftover_table_map
                if let Some(count) = leftover_table_map.get_mut(input_value) {
                    assert!(*count > 0);
                    *count -= 1;
                    None
                } else {
                    // Return error if input_value not found
                    Some(Err(Error::ConstraintSystemFailure))
                }
            // If input value is repeated
            } else {
                Some(Ok(row))
            }
        })
        .collect::<Result<Vec<_>, _>>()?;

    // Populate permuted table at unfilled rows with leftover table elements
    for (coeff, count) in leftover_table_map.iter() {
        for _ in 0..*count {
            permuted_table_coeffs[repeated_input_rows.pop().unwrap() as usize] = *coeff;
        }
    }
    assert!(repeated_input_rows.is_empty());

    permuted_input_expression
        .extend((0..(blinding_factors + 1)).map(|_| C::Scalar::random(&mut rng)));
    permuted_table_coeffs.extend((0..(blinding_factors + 1)).map(|_| C::Scalar::random(&mut rng)));
    assert_eq!(permuted_input_expression.len(), params.n as usize);
    assert_eq!(permuted_table_coeffs.len(), params.n as usize);

    #[cfg(feature = "sanity-checks")]
    {
        let mut last = None;
        for (a, b) in permuted_input_expression
            .iter()
            .zip(permuted_table_coeffs.iter())
            .take(usable_rows)
        {
            if *a != *b {
                assert_eq!(*a, last.unwrap());
            }
            last = Some(*a);
        }
    }

    Ok((
        domain.lagrange_from_vec(permuted_input_expression),
        domain.lagrange_from_vec(permuted_table_coeffs),
    ))
}<|MERGE_RESOLUTION|>--- conflicted
+++ resolved
@@ -86,31 +86,6 @@
             let compressed_expression = expressions
                 .iter()
                 .map(|expression| {
-<<<<<<< HEAD
-                    expression.evaluate(
-                        &|scalar| poly::Ast::ConstantTerm(scalar),
-                        &|_| panic!("virtual selectors are removed during optimization"),
-                        &|query| {
-                            fixed_values[query.column_index]
-                                .with_rotation(query.rotation)
-                                .into()
-                        },
-                        &|query| {
-                            advice_values[query.column_index]
-                                .with_rotation(query.rotation)
-                                .into()
-                        },
-                        &|query| {
-                            instance_values[query.column_index]
-                                .with_rotation(query.rotation)
-                                .into()
-                        },
-                        &|a| -a,
-                        &|a, b| a + b,
-                        &|a, b| a * b,
-                        &|a, scalar| a * scalar,
-                    )
-=======
                     pk.vk.domain.lagrange_from_vec(evaluate(
                         expression,
                         params.n as usize,
@@ -119,7 +94,6 @@
                         advice_values,
                         instance_values,
                     ))
->>>>>>> ad425ed3
                 })
                 .fold(domain.empty_lagrange(), |acc, expression| {
                     acc * *theta + &expression
@@ -127,57 +101,11 @@
             compressed_expression
         };
 
-<<<<<<< HEAD
-            let unpermuted_cosets: Vec<_> = expressions
-                .iter()
-                .map(|expression| {
-                    expression.evaluate(
-                        &|scalar| poly::Ast::ConstantTerm(scalar),
-                        &|_| panic!("virtual selectors are removed during optimization"),
-                        &|query| {
-                            fixed_cosets[query.column_index]
-                                .with_rotation(query.rotation)
-                                .into()
-                        },
-                        &|query| {
-                            advice_cosets[query.column_index]
-                                .with_rotation(query.rotation)
-                                .into()
-                        },
-                        &|query| {
-                            instance_cosets[query.column_index]
-                                .with_rotation(query.rotation)
-                                .into()
-                        },
-                        &|a| -a,
-                        &|a, b| a + b,
-                        &|a, b| a * b,
-                        &|a, scalar| a * scalar,
-                    )
-                })
-                .collect();
-
-            // Compressed version of expressions
-            let compressed_expression = unpermuted_expressions.iter().fold(
-                poly::Ast::ConstantTerm(C::Scalar::zero()),
-                |acc, expression| &(acc * *theta) + expression,
-            );
-
-            (
-                unpermuted_expressions
-                    .iter()
-                    .map(|ast| value_evaluator.evaluate(ast, domain))
-                    .collect(),
-                unpermuted_cosets,
-                value_evaluator.evaluate(&compressed_expression, domain),
-            )
-=======
         // Closure to construct commitment to vector of values
         let commit_values = |values: &Polynomial<C::Scalar, LagrangeCoeff>| {
             let poly = pk.vk.domain.lagrange_to_coeff(values.clone());
             let commitment = params.commit_lagrange(values).to_affine();
             (poly, commitment)
->>>>>>> ad425ed3
         };
 
         // Get values of input expressions involved in the lookup and compress them
