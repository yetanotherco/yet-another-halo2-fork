use group::{
    ff::{BatchInvert, Field},
    Curve,
};
use halo2_middleware::ff::PrimeField;
use rand_core::RngCore;
use std::iter::{self, ExactSizeIterator};

use super::Argument;
use crate::{
    arithmetic::{eval_polynomial, parallelize, CurveAffine},
<<<<<<< HEAD
    plonk::{self, permutation::ProvingKey, Error},
=======
    plonk::{self, permutation::ProvingKey, ChallengeBeta, ChallengeGamma, ChallengeX},
>>>>>>> 13fa01f2
    poly::{
        commitment::{Blind, Params},
        Coeff, ExtendedLagrangeCoeff, LagrangeCoeff, Polynomial, ProverQuery,
    },
    transcript::{EncodedChallenge, TranscriptWrite},
};
<<<<<<< HEAD
use halo2_common::plonk::{ChallengeBeta, ChallengeGamma, ChallengeX};
=======
use halo2_common::plonk::Error;
>>>>>>> 13fa01f2
use halo2_middleware::circuit::Any;
use halo2_middleware::poly::Rotation;

// TODO: Document a bit these types
// https://github.com/privacy-scaling-explorations/halo2/issues/264

pub(crate) struct CommittedSet<C: CurveAffine> {
    pub(crate) permutation_product_poly: Polynomial<C::Scalar, Coeff>,
    pub(crate) permutation_product_coset: Polynomial<C::Scalar, ExtendedLagrangeCoeff>,
    permutation_product_blind: Blind<C::Scalar>,
}

pub(crate) struct Committed<C: CurveAffine> {
    pub(crate) sets: Vec<CommittedSet<C>>,
}

pub(crate) struct ConstructedSet<C: CurveAffine> {
    permutation_product_poly: Polynomial<C::Scalar, Coeff>,
    permutation_product_blind: Blind<C::Scalar>,
}

pub(crate) struct Constructed<C: CurveAffine> {
    sets: Vec<ConstructedSet<C>>,
}

pub(crate) struct Evaluated<C: CurveAffine> {
    constructed: Constructed<C>,
}

#[allow(clippy::too_many_arguments)]
pub(in crate::plonk) fn permutation_commit<
    'params,
    C: CurveAffine,
    P: Params<'params, C>,
    E: EncodedChallenge<C>,
    R: RngCore,
    T: TranscriptWrite<C, E>,
>(
    arg: &Argument,
    params: &P,
    pk: &plonk::ProvingKey<C>,
    pkey: &ProvingKey<C>,
    advice: &[Polynomial<C::Scalar, LagrangeCoeff>],
    fixed: &[Polynomial<C::Scalar, LagrangeCoeff>],
    instance: &[Polynomial<C::Scalar, LagrangeCoeff>],
    beta: ChallengeBeta<C>,
    gamma: ChallengeGamma<C>,
    mut rng: R,
    transcript: &mut T,
) -> Result<Committed<C>, Error> {
    let domain = &pk.vk.domain;

    // How many columns can be included in a single permutation polynomial?
    // We need to multiply by z(X) and (1 - (l_last(X) + l_blind(X))). This
    // will never underflow because of the requirement of at least a degree
    // 3 circuit for the permutation argument.
    assert!(pk.vk.cs_degree >= 3);
    let chunk_len = pk.vk.cs_degree - 2;
    let blinding_factors = pk.vk.cs.blinding_factors();

    // Each column gets its own delta power.
    let mut deltaomega = C::Scalar::ONE;

    // Track the "last" value from the previous column set
    let mut last_z = C::Scalar::ONE;

    let mut sets = vec![];

    for (columns, permutations) in arg
        .columns
        .chunks(chunk_len)
        .zip(pkey.permutations.chunks(chunk_len))
    {
        // Goal is to compute the products of fractions
        //
        // (p_j(\omega^i) + \delta^j \omega^i \beta + \gamma) /
        // (p_j(\omega^i) + \beta s_j(\omega^i) + \gamma)
        //
        // where p_j(X) is the jth column in this permutation,
        // and i is the ith row of the column.

        let mut modified_values = vec![C::Scalar::ONE; params.n() as usize];

        // Iterate over each column of the permutation
        for (&column, permuted_column_values) in columns.iter().zip(permutations.iter()) {
            let values = match column.column_type {
                Any::Advice(_) => advice,
                Any::Fixed => fixed,
                Any::Instance => instance,
            };
            parallelize(&mut modified_values, |modified_values, start| {
                for ((modified_values, value), permuted_value) in modified_values
                    .iter_mut()
                    .zip(values[column.index][start..].iter())
                    .zip(permuted_column_values[start..].iter())
                {
                    *modified_values *= *beta * permuted_value + *gamma + value;
                }
            });
        }

        // Invert to obtain the denominator for the permutation product polynomial
        modified_values.batch_invert();

        // Iterate over each column again, this time finishing the computation
        // of the entire fraction by computing the numerators
        for &column in columns.iter() {
            let omega = domain.get_omega();
            let values = match column.column_type {
                Any::Advice(_) => advice,
                Any::Fixed => fixed,
                Any::Instance => instance,
            };
            parallelize(&mut modified_values, |modified_values, start| {
                let mut deltaomega = deltaomega * omega.pow_vartime([start as u64, 0, 0, 0]);
                for (modified_values, value) in modified_values
                    .iter_mut()
                    .zip(values[column.index][start..].iter())
                {
                    // Multiply by p_j(\omega^i) + \delta^j \omega^i \beta
                    *modified_values *= deltaomega * *beta + *gamma + value;
                    deltaomega *= &omega;
                }
            });
            deltaomega *= &<C::Scalar as PrimeField>::DELTA;
        }

        // The modified_values vector is a vector of products of fractions
        // of the form
        //
        // (p_j(\omega^i) + \delta^j \omega^i \beta + \gamma) /
        // (p_j(\omega^i) + \beta s_j(\omega^i) + \gamma)
        //
        // where i is the index into modified_values, for the jth column in
        // the permutation

        // Compute the evaluations of the permutation product polynomial
        // over our domain, starting with z[0] = 1
        let mut z = vec![last_z];
        for row in 1..(params.n() as usize) {
            let mut tmp = z[row - 1];

            tmp *= &modified_values[row - 1];
            z.push(tmp);
        }
        let mut z = domain.lagrange_from_vec(z);
        // Set blinding factors
        for z in &mut z[params.n() as usize - blinding_factors..] {
            *z = C::Scalar::random(&mut rng);
        }
        // Set new last_z
        last_z = z[params.n() as usize - (blinding_factors + 1)];

        let blind = Blind(C::Scalar::random(&mut rng));

        let permutation_product_commitment_projective = params.commit_lagrange(&z, blind);
        let permutation_product_blind = blind;
        let z = domain.lagrange_to_coeff(z);
        let permutation_product_poly = z.clone();

        let permutation_product_coset = domain.coeff_to_extended(z.clone());

        let permutation_product_commitment = permutation_product_commitment_projective.to_affine();

        // Hash the permutation product commitment
        transcript.write_point(permutation_product_commitment)?;

        sets.push(CommittedSet {
            permutation_product_poly,
            permutation_product_coset,
            permutation_product_blind,
        });
    }

    Ok(Committed { sets })
}

impl<C: CurveAffine> Committed<C> {
    pub(in crate::plonk) fn construct(self) -> Constructed<C> {
        Constructed {
            sets: self
                .sets
                .iter()
                .map(|set| ConstructedSet {
                    permutation_product_poly: set.permutation_product_poly.clone(),
                    permutation_product_blind: set.permutation_product_blind,
                })
                .collect(),
        }
    }
}

impl<C: CurveAffine> super::ProvingKey<C> {
    pub(in crate::plonk) fn open(
        &self,
        x: ChallengeX<C>,
    ) -> impl Iterator<Item = ProverQuery<'_, C>> + Clone {
        self.polys.iter().map(move |poly| ProverQuery {
            point: *x,
            poly,
            blind: Blind::default(),
        })
    }

    pub(in crate::plonk) fn evaluate<E: EncodedChallenge<C>, T: TranscriptWrite<C, E>>(
        &self,
        x: ChallengeX<C>,
        transcript: &mut T,
    ) -> Result<(), Error> {
        // Hash permutation evals
        for eval in self.polys.iter().map(|poly| eval_polynomial(poly, *x)) {
            transcript.write_scalar(eval)?;
        }

        Ok(())
    }
}

impl<C: CurveAffine> Constructed<C> {
    pub(in crate::plonk) fn evaluate<E: EncodedChallenge<C>, T: TranscriptWrite<C, E>>(
        self,
        pk: &plonk::ProvingKey<C>,
        x: ChallengeX<C>,
        transcript: &mut T,
    ) -> Result<Evaluated<C>, Error> {
        let domain = &pk.vk.domain;
        let blinding_factors = pk.vk.cs.blinding_factors();

        {
            let mut sets = self.sets.iter();

            while let Some(set) = sets.next() {
                let permutation_product_eval = eval_polynomial(&set.permutation_product_poly, *x);

                let permutation_product_next_eval = eval_polynomial(
                    &set.permutation_product_poly,
                    domain.rotate_omega(*x, Rotation::next()),
                );

                // Hash permutation product evals
                for eval in iter::empty()
                    .chain(Some(&permutation_product_eval))
                    .chain(Some(&permutation_product_next_eval))
                {
                    transcript.write_scalar(*eval)?;
                }

                // If we have any remaining sets to process, evaluate this set at omega^u
                // so we can constrain the last value of its running product to equal the
                // first value of the next set's running product, chaining them together.
                if sets.len() > 0 {
                    let permutation_product_last_eval = eval_polynomial(
                        &set.permutation_product_poly,
                        domain.rotate_omega(*x, Rotation(-((blinding_factors + 1) as i32))),
                    );

                    transcript.write_scalar(permutation_product_last_eval)?;
                }
            }
        }

        Ok(Evaluated { constructed: self })
    }
}

impl<C: CurveAffine> Evaluated<C> {
    pub(in crate::plonk) fn open<'a>(
        &'a self,
        pk: &'a plonk::ProvingKey<C>,
        x: ChallengeX<C>,
    ) -> impl Iterator<Item = ProverQuery<'a, C>> + Clone {
        let blinding_factors = pk.vk.cs.blinding_factors();
        let x_next = pk.vk.domain.rotate_omega(*x, Rotation::next());
        let x_last = pk
            .vk
            .domain
            .rotate_omega(*x, Rotation(-((blinding_factors + 1) as i32)));

        iter::empty()
            .chain(self.constructed.sets.iter().flat_map(move |set| {
                iter::empty()
                    // Open permutation product commitments at x and \omega x
                    .chain(Some(ProverQuery {
                        point: *x,
                        poly: &set.permutation_product_poly,
                        blind: set.permutation_product_blind,
                    }))
                    .chain(Some(ProverQuery {
                        point: x_next,
                        poly: &set.permutation_product_poly,
                        blind: set.permutation_product_blind,
                    }))
            }))
            // Open it at \omega^{last} x for all but the last set. This rotation is only
            // sensical for the first row, but we only use this rotation in a constraint
            // that is gated on l_0.
            .chain(
                self.constructed
                    .sets
                    .iter()
                    .rev()
                    .skip(1)
                    .flat_map(move |set| {
                        Some(ProverQuery {
                            point: x_last,
                            poly: &set.permutation_product_poly,
                            blind: set.permutation_product_blind,
                        })
                    }),
            )
    }
}<|MERGE_RESOLUTION|>--- conflicted
+++ resolved
@@ -9,22 +9,13 @@
 use super::Argument;
 use crate::{
     arithmetic::{eval_polynomial, parallelize, CurveAffine},
-<<<<<<< HEAD
-    plonk::{self, permutation::ProvingKey, Error},
-=======
-    plonk::{self, permutation::ProvingKey, ChallengeBeta, ChallengeGamma, ChallengeX},
->>>>>>> 13fa01f2
+    plonk::{self, permutation::ProvingKey, ChallengeBeta, ChallengeGamma, ChallengeX, Error},
     poly::{
         commitment::{Blind, Params},
         Coeff, ExtendedLagrangeCoeff, LagrangeCoeff, Polynomial, ProverQuery,
     },
     transcript::{EncodedChallenge, TranscriptWrite},
 };
-<<<<<<< HEAD
-use halo2_common::plonk::{ChallengeBeta, ChallengeGamma, ChallengeX};
-=======
-use halo2_common::plonk::Error;
->>>>>>> 13fa01f2
 use halo2_middleware::circuit::Any;
 use halo2_middleware::poly::Rotation;
 
