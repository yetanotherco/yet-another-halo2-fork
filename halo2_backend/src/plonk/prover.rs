--- conflicted
+++ resolved
@@ -49,12 +49,8 @@
     E: EncodedChallenge<Scheme::Curve>,
     R: RngCore,
     T: TranscriptWrite<Scheme::Curve, E>,
-<<<<<<< HEAD
->(Prover<'a, 'params, Scheme, P, E, R, T>);
-=======
     M: MsmAccel<Scheme::Curve>,
->(ProverV2<'a, 'params, Scheme, P, E, R, T, M>);
->>>>>>> 26652ae3
+>(Prover<'a, 'params, Scheme, P, E, R, T, M>);
 
 impl<
         'a,
@@ -64,12 +60,8 @@
         E: EncodedChallenge<Scheme::Curve>,
         R: RngCore,
         T: TranscriptWrite<Scheme::Curve, E>,
-<<<<<<< HEAD
-    > ProverSingle<'a, 'params, Scheme, P, E, R, T>
-=======
         M: MsmAccel<Scheme::Curve>,
-    > ProverV2Single<'a, 'params, Scheme, P, E, R, T, M>
->>>>>>> 26652ae3
+    > ProverSingle<'a, 'params, Scheme, P, E, R, T, M>
 {
     /// Create a new prover object
     pub fn new_with_engine(
@@ -85,10 +77,7 @@
     where
         Scheme::Scalar: WithSmallOrderMulGroup<3> + FromUniformBytes<64>,
     {
-<<<<<<< HEAD
-        Ok(Self(Prover::new(params, pk, &[instance], rng, transcript)?))
-=======
-        Ok(Self(ProverV2::new_with_engine(
+        Ok(Self(Prover::new_with_engine(
             engine,
             params,
             pk,
@@ -96,7 +85,6 @@
             rng,
             transcript,
         )?))
->>>>>>> 26652ae3
     }
 
     pub fn new(
@@ -107,12 +95,12 @@
         instance: &[&[Scheme::Scalar]],
         rng: R,
         transcript: &'a mut T,
-    ) -> Result<ProverV2Single<'a, 'params, Scheme, P, E, R, T, H2cEngine>, Error>
+    ) -> Result<ProverSingle<'a, 'params, Scheme, P, E, R, T, H2cEngine>, Error>
     where
         Scheme::Scalar: WithSmallOrderMulGroup<3> + FromUniformBytes<64>,
     {
         let engine = PlonkEngineConfig::build_default();
-        ProverV2Single::new_with_engine(engine, params, pk, instance, rng, transcript)
+        ProverSingle::new_with_engine(engine, params, pk, instance, rng, transcript)
     }
 
     /// Commit the `witness` at `phase` and return the challenges after `phase`.
@@ -179,12 +167,8 @@
         E: EncodedChallenge<Scheme::Curve>,
         R: RngCore,
         T: TranscriptWrite<Scheme::Curve, E>,
-<<<<<<< HEAD
-    > Prover<'a, 'params, Scheme, P, E, R, T>
-=======
         M: MsmAccel<Scheme::Curve>,
-    > ProverV2<'a, 'params, Scheme, P, E, R, T, M>
->>>>>>> 26652ae3
+    > Prover<'a, 'params, Scheme, P, E, R, T, M>
 {
     /// Create a new prover object
     pub fn new_with_engine(
@@ -305,12 +289,8 @@
 
         let challenges = HashMap::<usize, Scheme::Scalar>::with_capacity(meta.num_challenges);
 
-<<<<<<< HEAD
         Ok(Prover {
-=======
-        Ok(ProverV2 {
             engine,
->>>>>>> 26652ae3
             params,
             pk,
             phases,
@@ -932,11 +912,11 @@
         circuits_instances: &[&[&[Scheme::Scalar]]],
         rng: R,
         transcript: &'a mut T,
-    ) -> Result<ProverV2<'a, 'params, Scheme, P, E, R, T, H2cEngine>, Error>
+    ) -> Result<Prover<'a, 'params, Scheme, P, E, R, T, H2cEngine>, Error>
     where
         Scheme::Scalar: WithSmallOrderMulGroup<3> + FromUniformBytes<64>,
     {
         let engine = PlonkEngineConfig::build_default();
-        ProverV2::new_with_engine(engine, params, pk, circuits_instances, rng, transcript)
+        Prover::new_with_engine(engine, params, pk, circuits_instances, rng, transcript)
     }
 }