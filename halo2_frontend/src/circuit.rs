//! Traits and structs for implementing circuit components.

// use halo2_common::plonk::{
//     circuit::{Challenge, Column, SelectorsToFixed},
//     permutation,
//     sealed::{self, SealedPhase},
//     Assigned, Assignment, Circuit, ConstraintSystem, Error, FirstPhase, FloorPlanner, SecondPhase,
//     Selector, ThirdPhase,
// };
use crate::plonk;
use crate::plonk::{
    permutation,
    sealed::{self, SealedPhase},
    Assignment, Circuit, ConstraintSystem, FirstPhase, FloorPlanner, SecondPhase, SelectorsToFixed,
    ThirdPhase,
};
use halo2_middleware::circuit::{Advice, Any, CompiledCircuitV2, Fixed, Instance, PreprocessingV2};
use halo2_middleware::ff::{BatchInvert, Field};
use std::collections::BTreeSet;
use std::collections::HashMap;
use std::fmt::Debug;
use std::ops::RangeTo;

pub mod floor_planner;
mod table_layouter;

use std::{fmt, marker::PhantomData};

use crate::plonk::Assigned;
use crate::plonk::{Challenge, Column, Error, Selector, TableColumn};

mod value;
pub use value::Value;

pub use floor_planner::single_pass::SimpleFloorPlanner;

pub mod layouter;

pub use table_layouter::{SimpleTableLayouter, TableLayouter};

/// Compile a circuit, only generating the `Config` and the `ConstraintSystem` related information,
/// skipping all preprocessing data.
/// The `ConcreteCircuit::Config`, `ConstraintSystem<F>` and `SelectorsToFixed` are outputs for the
/// frontend itself, which will be used for witness generation and fixed column assignment.
/// The `ConstraintSystem<F>` can be converted to `ConstraintSystemMid<F>` to be used to interface
/// with the backend.
pub fn compile_circuit_cs<F: Field, ConcreteCircuit: Circuit<F>>(
    compress_selectors: bool,
    #[cfg(feature = "circuit-params")] params: ConcreteCircuit::Params,
) -> (
    ConcreteCircuit::Config,
    ConstraintSystem<F>,
    SelectorsToFixed,
) {
    let mut cs = ConstraintSystem::default();
    #[cfg(feature = "circuit-params")]
    let config = ConcreteCircuit::configure_with_params(&mut cs, params);
    #[cfg(not(feature = "circuit-params"))]
    let config = ConcreteCircuit::configure(&mut cs);
    let cs = cs;

    let (cs, selectors_to_fixed) = if compress_selectors {
        cs.selectors_to_fixed_compressed()
    } else {
        cs.selectors_to_fixed_direct()
    };

    (config, cs, selectors_to_fixed)
}

/// Compile a circuit.  Runs configure and synthesize on the circuit in order to materialize the
/// circuit into its columns and the column configuration; as well as doing the fixed column and
/// copy constraints assignments.  The output of this function can then be used for the key
/// generation, and proof generation.
/// If `compress_selectors` is true, multiple selector columns may be multiplexed.
#[allow(clippy::type_complexity)]
pub fn compile_circuit<F: Field, ConcreteCircuit: Circuit<F>>(
    k: u32,
    circuit: &ConcreteCircuit,
    compress_selectors: bool,
) -> Result<
    (
        CompiledCircuitV2<F>,
        ConcreteCircuit::Config,
        ConstraintSystem<F>,
    ),
    Error,
> {
    let n = 2usize.pow(k);

    let (config, cs, selectors_to_fixed) = compile_circuit_cs::<_, ConcreteCircuit>(
        compress_selectors,
        #[cfg(feature = "circuit-params")]
        circuit.params(),
    );

    let mut assembly = plonk::keygen::Assembly {
        k,
        fixed: vec![vec![F::ZERO.into(); n]; cs.num_fixed_columns],
        permutation: permutation::Assembly::new(n, &cs.permutation),
        selectors: vec![vec![false; n]; cs.num_selectors],
        usable_rows: 0..n - (cs.blinding_factors() + 1),
        _marker: std::marker::PhantomData,
    };

    // Synthesize the circuit to obtain URS
    ConcreteCircuit::FloorPlanner::synthesize(
        &mut assembly,
        circuit,
        config.clone(),
        cs.constants.clone(),
    )?;

    let mut fixed = batch_invert_assigned(assembly.fixed);
<<<<<<< HEAD
    let selector_polys = selectors_to_fixed.convert(assembly.selectors);
    fixed.extend(selector_polys.into_iter());
=======
    let (cs, selector_polys) = if compress_selectors {
        cs.compress_selectors(assembly.selectors.clone())
    } else {
        // After this, the ConstraintSystem should not have any selectors: `verify` does not need them, and `keygen_pk` regenerates `cs` from scratch anyways.
        let selectors = std::mem::take(&mut assembly.selectors);
        cs.directly_convert_selectors_to_fixed(selectors)
    };
    fixed.extend(selector_polys);
>>>>>>> 13fa01f2

    let preprocessing = PreprocessingV2 {
        permutation: halo2_middleware::permutation::AssemblyMid {
            copies: assembly.permutation.copies,
        },
        fixed,
    };

    Ok((
        CompiledCircuitV2 {
            cs: cs.clone().into(),
            preprocessing,
        },
        config,
        cs,
    ))
}

pub struct WitnessCollection<'a, F: Field> {
    pub k: u32,
    pub current_phase: sealed::Phase,
    pub advice: Vec<Vec<Assigned<F>>>,
    // pub unblinded_advice: HashSet<usize>,
    pub challenges: &'a HashMap<usize, F>,
    pub instances: &'a [&'a [F]],
    pub usable_rows: RangeTo<usize>,
    pub _marker: std::marker::PhantomData<F>,
}

impl<'a, F: Field> Assignment<F> for WitnessCollection<'a, F> {
    fn enter_region<NR, N>(&mut self, _: N)
    where
        NR: Into<String>,
        N: FnOnce() -> NR,
    {
        // Do nothing; we don't care about regions in this context.
    }

    fn exit_region(&mut self) {
        // Do nothing; we don't care about regions in this context.
    }

    fn enable_selector<A, AR>(&mut self, _: A, _: &Selector, _: usize) -> Result<(), Error>
    where
        A: FnOnce() -> AR,
        AR: Into<String>,
    {
        // We only care about advice columns here

        Ok(())
    }

    fn annotate_column<A, AR>(&mut self, _annotation: A, _column: Column<Any>)
    where
        A: FnOnce() -> AR,
        AR: Into<String>,
    {
        // Do nothing
    }

    fn query_instance(&self, column: Column<Instance>, row: usize) -> Result<Value<F>, Error> {
        if !self.usable_rows.contains(&row) {
            return Err(Error::not_enough_rows_available(self.k));
        }

        self.instances
            .get(column.index())
            .and_then(|column| column.get(row))
            .map(|v| Value::known(*v))
            .ok_or(Error::BoundsFailure)
    }

    fn assign_advice<V, VR, A, AR>(
        &mut self,
        _: A,
        column: Column<Advice>,
        row: usize,
        to: V,
    ) -> Result<(), Error>
    where
        V: FnOnce() -> Value<VR>,
        VR: Into<Assigned<F>>,
        A: FnOnce() -> AR,
        AR: Into<String>,
    {
        // Ignore assignment of advice column in different phase than current one.
        if self.current_phase.0 != column.column_type().phase {
            return Ok(());
        }

        if !self.usable_rows.contains(&row) {
            return Err(Error::not_enough_rows_available(self.k));
        }

        *self
            .advice
            .get_mut(column.index())
            .and_then(|v| v.get_mut(row))
            .ok_or(Error::BoundsFailure)? = to().into_field().assign()?;

        Ok(())
    }

    fn assign_fixed<V, VR, A, AR>(
        &mut self,
        _: A,
        _: Column<Fixed>,
        _: usize,
        _: V,
    ) -> Result<(), Error>
    where
        V: FnOnce() -> Value<VR>,
        VR: Into<Assigned<F>>,
        A: FnOnce() -> AR,
        AR: Into<String>,
    {
        // We only care about advice columns here

        Ok(())
    }

    fn copy(&mut self, _: Column<Any>, _: usize, _: Column<Any>, _: usize) -> Result<(), Error> {
        // We only care about advice columns here

        Ok(())
    }

    fn fill_from_row(
        &mut self,
        _: Column<Fixed>,
        _: usize,
        _: Value<Assigned<F>>,
    ) -> Result<(), Error> {
        Ok(())
    }

    fn get_challenge(&self, challenge: Challenge) -> Value<F> {
        self.challenges
            .get(&challenge.index())
            .cloned()
            .map(Value::known)
            .unwrap_or_else(Value::unknown)
    }

    fn push_namespace<NR, N>(&mut self, _: N)
    where
        NR: Into<String>,
        N: FnOnce() -> NR,
    {
        // Do nothing; we don't care about namespaces in this context.
    }

    fn pop_namespace(&mut self, _: Option<String>) {
        // Do nothing; we don't care about namespaces in this context.
    }
}

/// Witness calculator.  Frontend function
#[derive(Debug)]
pub struct WitnessCalculator<'a, F: Field, ConcreteCircuit: Circuit<F>> {
    k: u32,
    n: usize,
    unusable_rows_start: usize,
    circuit: &'a ConcreteCircuit,
    config: &'a ConcreteCircuit::Config,
    cs: &'a ConstraintSystem<F>,
    instances: &'a [&'a [F]],
    next_phase: u8,
}

impl<'a, F: Field, ConcreteCircuit: Circuit<F>> WitnessCalculator<'a, F, ConcreteCircuit> {
    /// Create a new WitnessCalculator
    pub fn new(
        k: u32,
        circuit: &'a ConcreteCircuit,
        config: &'a ConcreteCircuit::Config,
        cs: &'a ConstraintSystem<F>,
        instances: &'a [&'a [F]],
    ) -> Self {
        let n = 2usize.pow(k);
        let unusable_rows_start = n - (cs.blinding_factors() + 1);
        Self {
            k,
            n,
            unusable_rows_start,
            circuit,
            config,
            cs,
            instances,
            next_phase: 0,
        }
    }

    /// Calculate witness at phase
    pub fn calc(
        &mut self,
        phase: u8,
        challenges: &HashMap<usize, F>,
    ) -> Result<Vec<Option<Vec<F>>>, Error> {
        if phase != self.next_phase {
            return Err(Error::Other(format!(
                "Expected phase {}, got {}",
                self.next_phase, phase
            )));
        }
        let current_phase = match phase {
            0 => FirstPhase.to_sealed(),
            1 => SecondPhase.to_sealed(),
            2 => ThirdPhase.to_sealed(),
            _ => unreachable!("only phase [0,2] supported"),
        };

        let mut witness = WitnessCollection {
            k: self.k,
            current_phase,
            advice: vec![vec![Assigned::Zero; self.n]; self.cs.num_advice_columns],
            instances: self.instances,
            challenges,
            // The prover will not be allowed to assign values to advice
            // cells that exist within inactive rows, which include some
            // number of blinding factors and an extra row for use in the
            // permutation argument.
            usable_rows: ..self.unusable_rows_start,
            _marker: std::marker::PhantomData,
        };

        // Synthesize the circuit to obtain the witness and other information.
        ConcreteCircuit::FloorPlanner::synthesize(
            &mut witness,
            self.circuit,
            self.config.clone(),
            self.cs.constants.clone(),
        )
        .expect("todo");

        let column_indices = self
            .cs
            .advice_column_phase
            .iter()
            .enumerate()
            .filter_map(|(column_index, phase)| {
                if current_phase == *phase {
                    Some(column_index)
                } else {
                    None
                }
            })
            .collect::<BTreeSet<_>>();

        self.next_phase += 1;
        let advice_values = batch_invert_assigned(witness.advice);
        Ok(advice_values
            .into_iter()
            .enumerate()
            .map(|(column_index, advice)| {
                if column_indices.contains(&column_index) {
                    Some(advice)
                } else {
                    None
                }
            })
            .collect())
    }
}

// Turn vectors of `Assigned<F>` into vectors of `F` by evaluation the divisions in `Assigned<F>`
// using batched inversions.
fn batch_invert_assigned<F: Field>(assigned: Vec<Vec<Assigned<F>>>) -> Vec<Vec<F>> {
    let mut assigned_denominators: Vec<_> = assigned
        .iter()
        .map(|f| {
            f.iter()
                .map(|value| value.denominator())
                .collect::<Vec<_>>()
        })
        .collect();

    assigned_denominators
        .iter_mut()
        .flat_map(|f| {
            f.iter_mut()
                // If the denominator is trivial, we can skip it, reducing the
                // size of the batch inversion.
                .filter_map(|d| d.as_mut())
        })
        .batch_invert();

    assigned
        .iter()
        .zip(assigned_denominators)
        .map(|(poly, inv_denoms)| {
            poly_invert(poly, inv_denoms.into_iter().map(|d| d.unwrap_or(F::ONE)))
        })
        .collect()
}

// Turn a slice of `Assigned<F>` into a vector of F by multiplying each numerator with the elements
// from `inv_denoms`, assuming that `inv_denoms` are the inverted denominators of the
// `Assigned<F>`.
fn poly_invert<F: Field>(
    poly: &[Assigned<F>],
    inv_denoms: impl Iterator<Item = F> + ExactSizeIterator,
) -> Vec<F> {
    assert_eq!(inv_denoms.len(), poly.len());
    poly.iter()
        .zip(inv_denoms)
        .map(|(a, inv_den)| a.numerator() * inv_den)
        .collect()
}

/// A chip implements a set of instructions that can be used by gadgets.
///
/// The chip stores state that is required at circuit synthesis time in
/// [`Chip::Config`], which can be fetched via [`Chip::config`].
///
/// The chip also loads any fixed configuration needed at synthesis time
/// using its own implementation of `load`, and stores it in [`Chip::Loaded`].
/// This can be accessed via [`Chip::loaded`].
pub trait Chip<F: Field>: Sized {
    /// A type that holds the configuration for this chip, and any other state it may need
    /// during circuit synthesis, that can be derived during [`Circuit::configure`].
    ///
    /// [`Circuit::configure`]: crate::plonk::Circuit::configure
    type Config: fmt::Debug + Clone;

    /// A type that holds any general chip state that needs to be loaded at the start of
    /// [`Circuit::synthesize`]. This might simply be `()` for some chips.
    ///
    /// [`Circuit::synthesize`]: crate::plonk::Circuit::synthesize
    type Loaded: fmt::Debug + Clone;

    /// The chip holds its own configuration.
    fn config(&self) -> &Self::Config;

    /// Provides access to general chip state loaded at the beginning of circuit
    /// synthesis.
    ///
    /// Panics if called before `Chip::load`.
    fn loaded(&self) -> &Self::Loaded;
}

/// Index of a region in a layouter
#[derive(Clone, Copy, Debug)]
pub struct RegionIndex(usize);

impl From<usize> for RegionIndex {
    fn from(idx: usize) -> RegionIndex {
        RegionIndex(idx)
    }
}

impl std::ops::Deref for RegionIndex {
    type Target = usize;

    fn deref(&self) -> &Self::Target {
        &self.0
    }
}

/// Starting row of a region in a layouter
#[derive(Clone, Copy, Debug, PartialEq, Eq)]
pub struct RegionStart(usize);

impl From<usize> for RegionStart {
    fn from(idx: usize) -> RegionStart {
        RegionStart(idx)
    }
}

impl std::ops::Deref for RegionStart {
    type Target = usize;

    fn deref(&self) -> &Self::Target {
        &self.0
    }
}

/// A pointer to a cell within a circuit.
#[derive(Clone, Copy, Debug)]
pub struct Cell {
    /// Identifies the region in which this cell resides.
    pub region_index: RegionIndex,
    /// The relative offset of this cell within its region.
    pub row_offset: usize,
    /// The column of this cell.
    pub column: Column<Any>,
}

/// An assigned cell.
#[derive(Clone, Debug)]
pub struct AssignedCell<V, F: Field> {
    value: Value<V>,
    cell: Cell,
    _marker: PhantomData<F>,
}

impl<V, F: Field> AssignedCell<V, F> {
    /// Returns the value of the [`AssignedCell`].
    pub fn value(&self) -> Value<&V> {
        self.value.as_ref()
    }

    /// Returns the cell.
    pub fn cell(&self) -> Cell {
        self.cell
    }
}

impl<V, F: Field> AssignedCell<V, F>
where
    for<'v> Assigned<F>: From<&'v V>,
{
    /// Returns the field element value of the [`AssignedCell`].
    pub fn value_field(&self) -> Value<Assigned<F>> {
        self.value.to_field()
    }
}

impl<F: Field> AssignedCell<Assigned<F>, F> {
    /// Evaluates this assigned cell's value directly, performing an unbatched inversion
    /// if necessary.
    ///
    /// If the denominator is zero, the returned cell's value is zero.
    pub fn evaluate(self) -> AssignedCell<F, F> {
        AssignedCell {
            value: self.value.evaluate(),
            cell: self.cell,
            _marker: Default::default(),
        }
    }
}

impl<V: Clone, F: Field> AssignedCell<V, F>
where
    for<'v> Assigned<F>: From<&'v V>,
{
    /// Copies the value to a given advice cell and constrains them to be equal.
    ///
    /// Returns an error if either this cell or the given cell are in columns
    /// where equality has not been enabled.
    pub fn copy_advice<A, AR>(
        &self,
        annotation: A,
        region: &mut Region<'_, F>,
        column: Column<Advice>,
        offset: usize,
    ) -> Result<Self, Error>
    where
        A: Fn() -> AR,
        AR: Into<String>,
    {
        let assigned_cell =
            region.assign_advice(annotation, column, offset, || self.value.clone())?;
        region.constrain_equal(assigned_cell.cell(), self.cell())?;

        Ok(assigned_cell)
    }
}

/// A region of the circuit in which a [`Chip`] can assign cells.
///
/// Inside a region, the chip may freely use relative offsets; the [`Layouter`] will
/// treat these assignments as a single "region" within the circuit.
///
/// The [`Layouter`] is allowed to optimise between regions as it sees fit. Chips must use
/// [`Region::constrain_equal`] to copy in variables assigned in other regions.
///
/// TODO: It would be great if we could constrain the columns in these types to be
/// "logical" columns that are guaranteed to correspond to the chip (and have come from
/// `Chip::Config`).
#[derive(Debug)]
pub struct Region<'r, F: Field> {
    region: &'r mut dyn layouter::RegionLayouter<F>,
}

impl<'r, F: Field> From<&'r mut dyn layouter::RegionLayouter<F>> for Region<'r, F> {
    fn from(region: &'r mut dyn layouter::RegionLayouter<F>) -> Self {
        Region { region }
    }
}

impl<'r, F: Field> Region<'r, F> {
    /// Enables a selector at the given offset.
    pub fn enable_selector<A, AR>(
        &mut self,
        annotation: A,
        selector: &Selector,
        offset: usize,
    ) -> Result<(), Error>
    where
        A: Fn() -> AR,
        AR: Into<String>,
    {
        self.region
            .enable_selector(&|| annotation().into(), selector, offset)
    }

    /// Allows the circuit implementor to name/annotate a Column within a Region context.
    ///
    /// This is useful in order to improve the amount of information that `prover.verify()`
    /// and `prover.assert_satisfied()` can provide.
    pub fn name_column<A, AR, T>(&mut self, annotation: A, column: T)
    where
        A: Fn() -> AR,
        AR: Into<String>,
        T: Into<Column<Any>>,
    {
        self.region
            .name_column(&|| annotation().into(), column.into());
    }

    /// Assign an advice column value (witness).
    ///
    /// Even though `to` has `FnMut` bounds, it is guaranteed to be called at most once.
    pub fn assign_advice<'v, V, VR, A, AR>(
        &'v mut self,
        annotation: A,
        column: Column<Advice>,
        offset: usize,
        mut to: V,
    ) -> Result<AssignedCell<VR, F>, Error>
    where
        V: FnMut() -> Value<VR> + 'v,
        for<'vr> Assigned<F>: From<&'vr VR>,
        A: Fn() -> AR,
        AR: Into<String>,
    {
        let mut value = Value::unknown();
        let cell =
            self.region
                .assign_advice(&|| annotation().into(), column, offset, &mut || {
                    let v = to();
                    let value_f = v.to_field();
                    value = v;
                    value_f
                })?;

        Ok(AssignedCell {
            value,
            cell,
            _marker: PhantomData,
        })
    }

    /// Assigns a constant value to the column `advice` at `offset` within this region.
    ///
    /// The constant value will be assigned to a cell within one of the fixed columns
    /// configured via `ConstraintSystem::enable_constant`.
    ///
    /// Returns the advice cell.
    pub fn assign_advice_from_constant<VR, A, AR>(
        &mut self,
        annotation: A,
        column: Column<Advice>,
        offset: usize,
        constant: VR,
    ) -> Result<AssignedCell<VR, F>, Error>
    where
        for<'vr> Assigned<F>: From<&'vr VR>,
        A: Fn() -> AR,
        AR: Into<String>,
    {
        let cell = self.region.assign_advice_from_constant(
            &|| annotation().into(),
            column,
            offset,
            (&constant).into(),
        )?;

        Ok(AssignedCell {
            value: Value::known(constant),
            cell,
            _marker: PhantomData,
        })
    }

    /// Assign the value of the instance column's cell at absolute location
    /// `row` to the column `advice` at `offset` within this region.
    ///
    /// Returns the advice cell, and its value if known.
    pub fn assign_advice_from_instance<A, AR>(
        &mut self,
        annotation: A,
        instance: Column<Instance>,
        row: usize,
        advice: Column<Advice>,
        offset: usize,
    ) -> Result<AssignedCell<F, F>, Error>
    where
        A: Fn() -> AR,
        AR: Into<String>,
    {
        let (cell, value) = self.region.assign_advice_from_instance(
            &|| annotation().into(),
            instance,
            row,
            advice,
            offset,
        )?;

        Ok(AssignedCell {
            value,
            cell,
            _marker: PhantomData,
        })
    }

    /// Returns the value of the instance column's cell at absolute location `row`.
    ///
    /// This method is only provided for convenience; it does not create any constraints.
    /// Callers still need to use [`Self::assign_advice_from_instance`] to constrain the
    /// instance values in their circuit.
    pub fn instance_value(
        &mut self,
        instance: Column<Instance>,
        row: usize,
    ) -> Result<Value<F>, Error> {
        self.region.instance_value(instance, row)
    }

    /// Assign a fixed value.
    ///
    /// Even though `to` has `FnMut` bounds, it is guaranteed to be called at most once.
    pub fn assign_fixed<'v, V, VR, A, AR>(
        &'v mut self,
        annotation: A,
        column: Column<Fixed>,
        offset: usize,
        mut to: V,
    ) -> Result<AssignedCell<VR, F>, Error>
    where
        V: FnMut() -> Value<VR> + 'v,
        for<'vr> Assigned<F>: From<&'vr VR>,
        A: Fn() -> AR,
        AR: Into<String>,
    {
        let mut value = Value::unknown();
        let cell =
            self.region
                .assign_fixed(&|| annotation().into(), column, offset, &mut || {
                    let v = to();
                    let value_f = v.to_field();
                    value = v;
                    value_f
                })?;

        Ok(AssignedCell {
            value,
            cell,
            _marker: PhantomData,
        })
    }

    /// Constrains a cell to have a constant value.
    ///
    /// Returns an error if the cell is in a column where equality has not been enabled.
    pub fn constrain_constant<VR>(&mut self, cell: Cell, constant: VR) -> Result<(), Error>
    where
        VR: Into<Assigned<F>>,
    {
        self.region.constrain_constant(cell, constant.into())
    }

    /// Constrains two cells to have the same value.
    ///
    /// Returns an error if either of the cells are in columns where equality
    /// has not been enabled.
    pub fn constrain_equal(&mut self, left: Cell, right: Cell) -> Result<(), Error> {
        self.region.constrain_equal(left, right)
    }
}

/// A lookup table in the circuit.
#[derive(Debug)]
pub struct Table<'r, F: Field> {
    table: &'r mut dyn TableLayouter<F>,
}

impl<'r, F: Field> From<&'r mut dyn TableLayouter<F>> for Table<'r, F> {
    fn from(table: &'r mut dyn TableLayouter<F>) -> Self {
        Table { table }
    }
}

impl<'r, F: Field> Table<'r, F> {
    /// Assigns a fixed value to a table cell.
    ///
    /// Returns an error if the table cell has already been assigned to.
    ///
    /// Even though `to` has `FnMut` bounds, it is guaranteed to be called at most once.
    pub fn assign_cell<'v, V, VR, A, AR>(
        &'v mut self,
        annotation: A,
        column: TableColumn,
        offset: usize,
        mut to: V,
    ) -> Result<(), Error>
    where
        V: FnMut() -> Value<VR> + 'v,
        VR: Into<Assigned<F>>,
        A: Fn() -> AR,
        AR: Into<String>,
    {
        self.table
            .assign_cell(&|| annotation().into(), column, offset, &mut || {
                to().into_field()
            })
    }
}

/// A layout strategy within a circuit. The layouter is chip-agnostic and applies its
/// strategy to the context and config it is given.
///
/// This abstracts over the circuit assignments, handling row indices etc.
///
pub trait Layouter<F: Field> {
    /// Represents the type of the "root" of this layouter, so that nested namespaces
    /// can minimize indirection.
    type Root: Layouter<F>;

    /// Assign a region of gates to an absolute row number.
    ///
    /// Inside the closure, the chip may freely use relative offsets; the `Layouter` will
    /// treat these assignments as a single "region" within the circuit. Outside this
    /// closure, the `Layouter` is allowed to optimise as it sees fit.
    ///
    /// ```ignore
    /// fn assign_region(&mut self, || "region name", |region| {
    ///     let config = chip.config();
    ///     region.assign_advice(config.a, offset, || { Some(value)});
    /// });
    /// ```
    fn assign_region<A, AR, N, NR>(&mut self, name: N, assignment: A) -> Result<AR, Error>
    where
        A: FnMut(Region<'_, F>) -> Result<AR, Error>,
        N: Fn() -> NR,
        NR: Into<String>;

    /// Assign a table region to an absolute row number.
    ///
    /// ```ignore
    /// fn assign_table(&mut self, || "table name", |table| {
    ///     let config = chip.config();
    ///     table.assign_fixed(config.a, offset, || { Some(value)});
    /// });
    /// ```
    fn assign_table<A, N, NR>(&mut self, name: N, assignment: A) -> Result<(), Error>
    where
        A: FnMut(Table<'_, F>) -> Result<(), Error>,
        N: Fn() -> NR,
        NR: Into<String>;

    /// Constrains a [`Cell`] to equal an instance column's row value at an
    /// absolute position.
    fn constrain_instance(
        &mut self,
        cell: Cell,
        column: Column<Instance>,
        row: usize,
    ) -> Result<(), Error>;

    /// Queries the value of the given challenge.
    ///
    /// Returns `Value::unknown()` if the current synthesis phase is before the challenge can be queried.
    fn get_challenge(&self, challenge: Challenge) -> Value<F>;

    /// Gets the "root" of this assignment, bypassing the namespacing.
    ///
    /// Not intended for downstream consumption; use [`Layouter::namespace`] instead.
    fn get_root(&mut self) -> &mut Self::Root;

    /// Creates a new (sub)namespace and enters into it.
    ///
    /// Not intended for downstream consumption; use [`Layouter::namespace`] instead.
    fn push_namespace<NR, N>(&mut self, name_fn: N)
    where
        NR: Into<String>,
        N: FnOnce() -> NR;

    /// Exits out of the existing namespace.
    ///
    /// Not intended for downstream consumption; use [`Layouter::namespace`] instead.
    fn pop_namespace(&mut self, gadget_name: Option<String>);

    /// Enters into a namespace.
    fn namespace<NR, N>(&mut self, name_fn: N) -> NamespacedLayouter<'_, F, Self::Root>
    where
        NR: Into<String>,
        N: FnOnce() -> NR,
    {
        self.get_root().push_namespace(name_fn);

        NamespacedLayouter(self.get_root(), PhantomData)
    }
}

/// This is a "namespaced" layouter which borrows a `Layouter` (pushing a namespace
/// context) and, when dropped, pops out of the namespace context.
#[derive(Debug)]
pub struct NamespacedLayouter<'a, F: Field, L: Layouter<F> + 'a>(&'a mut L, PhantomData<F>);

impl<'a, F: Field, L: Layouter<F> + 'a> Layouter<F> for NamespacedLayouter<'a, F, L> {
    type Root = L::Root;

    fn assign_region<A, AR, N, NR>(&mut self, name: N, assignment: A) -> Result<AR, Error>
    where
        A: FnMut(Region<'_, F>) -> Result<AR, Error>,
        N: Fn() -> NR,
        NR: Into<String>,
    {
        self.0.assign_region(name, assignment)
    }

    fn assign_table<A, N, NR>(&mut self, name: N, assignment: A) -> Result<(), Error>
    where
        A: FnMut(Table<'_, F>) -> Result<(), Error>,
        N: Fn() -> NR,
        NR: Into<String>,
    {
        self.0.assign_table(name, assignment)
    }

    fn constrain_instance(
        &mut self,
        cell: Cell,
        column: Column<Instance>,
        row: usize,
    ) -> Result<(), Error> {
        self.0.constrain_instance(cell, column, row)
    }

    fn get_challenge(&self, challenge: Challenge) -> Value<F> {
        self.0.get_challenge(challenge)
    }

    fn get_root(&mut self) -> &mut Self::Root {
        self.0.get_root()
    }

    fn push_namespace<NR, N>(&mut self, _name_fn: N)
    where
        NR: Into<String>,
        N: FnOnce() -> NR,
    {
        panic!("Only the root's push_namespace should be called");
    }

    fn pop_namespace(&mut self, _gadget_name: Option<String>) {
        panic!("Only the root's pop_namespace should be called");
    }
}

impl<'a, F: Field, L: Layouter<F> + 'a> Drop for NamespacedLayouter<'a, F, L> {
    fn drop(&mut self) {
        let gadget_name = {
            #[cfg(feature = "gadget-traces")]
            {
                let mut gadget_name = None;
                let mut is_second_frame = false;
                backtrace::trace(|frame| {
                    if is_second_frame {
                        // Resolve this instruction pointer to a symbol name.
                        backtrace::resolve_frame(frame, |symbol| {
                            gadget_name = symbol.name().map(|name| format!("{name:#}"));
                        });

                        // We are done!
                        false
                    } else {
                        // We want the next frame.
                        is_second_frame = true;
                        true
                    }
                });
                gadget_name
            }

            #[cfg(not(feature = "gadget-traces"))]
            None
        };

        self.get_root().pop_namespace(gadget_name);
    }
}<|MERGE_RESOLUTION|>--- conflicted
+++ resolved
@@ -1,12 +1,5 @@
 //! Traits and structs for implementing circuit components.
 
-// use halo2_common::plonk::{
-//     circuit::{Challenge, Column, SelectorsToFixed},
-//     permutation,
-//     sealed::{self, SealedPhase},
-//     Assigned, Assignment, Circuit, ConstraintSystem, Error, FirstPhase, FloorPlanner, SecondPhase,
-//     Selector, ThirdPhase,
-// };
 use crate::plonk;
 use crate::plonk::{
     permutation,
@@ -88,6 +81,7 @@
 > {
     let n = 2usize.pow(k);
 
+    // After this, the ConstraintSystem should not have any selectors: `verify` does not need them, and `keygen_pk` regenerates `cs` from scratch anyways.
     let (config, cs, selectors_to_fixed) = compile_circuit_cs::<_, ConcreteCircuit>(
         compress_selectors,
         #[cfg(feature = "circuit-params")]
@@ -112,19 +106,8 @@
     )?;
 
     let mut fixed = batch_invert_assigned(assembly.fixed);
-<<<<<<< HEAD
     let selector_polys = selectors_to_fixed.convert(assembly.selectors);
     fixed.extend(selector_polys.into_iter());
-=======
-    let (cs, selector_polys) = if compress_selectors {
-        cs.compress_selectors(assembly.selectors.clone())
-    } else {
-        // After this, the ConstraintSystem should not have any selectors: `verify` does not need them, and `keygen_pk` regenerates `cs` from scratch anyways.
-        let selectors = std::mem::take(&mut assembly.selectors);
-        cs.directly_convert_selectors_to_fixed(selectors)
-    };
-    fixed.extend(selector_polys);
->>>>>>> 13fa01f2
 
     let preprocessing = PreprocessingV2 {
         permutation: halo2_middleware::permutation::AssemblyMid {
