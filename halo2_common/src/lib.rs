--- conflicted
+++ resolved
@@ -6,16 +6,11 @@
 #![deny(rustdoc::broken_intra_doc_links)]
 #![deny(unsafe_code)]
 
-<<<<<<< HEAD
-pub mod arithmetic;
-=======
-pub mod circuit;
->>>>>>> 13fa01f2
-pub use halo2curves;
+pub mod helpers;
 pub mod multicore;
 pub mod plonk;
 
-pub mod helpers;
+pub use halo2curves;
 pub use helpers::SerdeFormat;
 
 // TODO: Everything that is moved from this crate to frontend or backend should recover the
